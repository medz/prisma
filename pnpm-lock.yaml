lockfileVersion: 5.3

importers:

  .:
    specifiers:
      '@sindresorhus/slugify': 1.1.2
      '@slack/webhook': 6.0.0
      '@types/benchmark': 2.1.1
      '@types/glob': 7.1.4
      '@types/graphviz': 0.0.34
      '@types/node': 14.17.22
      '@types/redis': 2.8.32
      '@types/resolve': 1.20.1
      '@typescript-eslint/eslint-plugin': 4.33.0
      '@typescript-eslint/parser': 4.33.0
      arg: 5.0.1
      batching-toposort: 1.2.0
      buffer: ^6.0.3
      chalk: 4.1.2
      chokidar: ^3.5.2
      esbuild: 0.13.3
      esbuild-register: 3.0.0
      eslint: 7.32.0
      eslint-config-prettier: 8.3.0
      eslint-plugin-eslint-comments: 3.2.0
      eslint-plugin-jest: 25.0.5
      eslint-plugin-prettier: 4.0.0
      eventemitter3: ^4.0.7
      execa: 5.1.1
      glob: 7.1.7
      globby: 11.0.4
      graphviz: 0.0.9
      husky: 7.0.2
      is-ci: 3.0.0
      node-fetch: 2.6.2
      p-map: 4.0.0
      p-reduce: 2.1.0
      p-retry: 4.6.1
      path-browserify: ^1.0.1
      prettier: 2.4.1
      redis: 3.1.2
      redis-lock: 0.1.4
      resolve: 1.20.0
      safe-buffer: ^5.2.1
      semver: 7.3.5
      spdx-exceptions: ^2.3.0
      spdx-license-ids: ^3.0.10
      staged-git-files: 1.2.0
      ts-node: 10.3.0
      ts-toolbelt: 9.6.0
      tty-browserify: ^0.0.1
      typescript: 4.4.4
      util: ^0.12.4
    devDependencies:
      '@sindresorhus/slugify': 1.1.2
      '@slack/webhook': 6.0.0
      '@types/benchmark': 2.1.1
      '@types/glob': 7.1.4
      '@types/graphviz': 0.0.34
      '@types/node': 14.17.22
      '@types/redis': 2.8.32
      '@types/resolve': 1.20.1
      '@typescript-eslint/eslint-plugin': 4.33.0_cc617358c89d3f38c52462f6d809db4c
      '@typescript-eslint/parser': 4.33.0_eslint@7.32.0+typescript@4.4.4
      arg: 5.0.1
      batching-toposort: 1.2.0
      buffer: 6.0.3
      chalk: 4.1.2
      chokidar: 3.5.2
      esbuild: 0.13.3
      esbuild-register: 3.0.0_esbuild@0.13.3
      eslint: 7.32.0
      eslint-config-prettier: 8.3.0_eslint@7.32.0
      eslint-plugin-eslint-comments: 3.2.0_eslint@7.32.0
      eslint-plugin-jest: 25.0.5_f178490c6a6949e5c714e48d3ab36f98
      eslint-plugin-prettier: 4.0.0_6e975bd57c7acf028c1a9ddbbf60c898
      eventemitter3: 4.0.7
      execa: 5.1.1
      glob: 7.1.7
      globby: 11.0.4
      graphviz: 0.0.9
      husky: 7.0.2
      is-ci: 3.0.0
      node-fetch: 2.6.2
      p-map: 4.0.0
      p-reduce: 2.1.0
      p-retry: 4.6.1
      path-browserify: 1.0.1
      prettier: 2.4.1
      redis: 3.1.2
      redis-lock: 0.1.4
      resolve: 1.20.0
      safe-buffer: 5.2.1
      semver: 7.3.5
      spdx-exceptions: 2.3.0
      spdx-license-ids: 3.0.10
      staged-git-files: 1.2.0
      ts-node: 10.3.0_d3b5e14efd4f8d5849106aad1972d34d
      ts-toolbelt: 9.6.0
      tty-browserify: 0.0.1
      typescript: 4.4.4
      util: 0.12.4

  packages/cli:
    specifiers:
      '@prisma/client': workspace:*
      '@prisma/debug': workspace:*
      '@prisma/engines': 3.3.0-22.45ee6c6e434b08cb2f775b84e83d815654922707
      '@prisma/fetch-engine': 3.3.0-22.45ee6c6e434b08cb2f775b84e83d815654922707
      '@prisma/generator-helper': workspace:*
      '@prisma/get-platform': 3.3.0-22.45ee6c6e434b08cb2f775b84e83d815654922707
      '@prisma/migrate': workspace:*
      '@prisma/sdk': workspace:*
      '@prisma/studio': 0.437.0
      '@prisma/studio-server': 0.437.0
      '@types/debug': 4.1.7
      '@types/fs-extra': ^9.0.13
      '@types/jest': 27.0.2
      '@types/rimraf': 3.0.2
      '@types/ws': 8.2.0
      '@typescript-eslint/eslint-plugin': 4.33.0
      '@typescript-eslint/parser': 4.33.0
      chalk: 4.1.2
      checkpoint-client: 1.1.20
      debug: 4.3.2
      dotenv: 10.0.0
      esbuild: 0.13.3
      eslint: 7.32.0
      eslint-config-prettier: 8.3.0
      eslint-plugin-eslint-comments: 3.2.0
      eslint-plugin-jest: 25.0.5
      eslint-plugin-prettier: 4.0.0
      execa: 5.1.1
      fast-deep-equal: 3.1.3
      fs-extra: ^10.0.0
      fs-jetpack: 4.2.0
      get-port: 5.1.1
      global-dirs: 3.0.0
      is-installed-globally: 0.4.0
      jest: 27.2.5
      line-replace: 2.0.1
      lint-staged: 11.2.3
      log-update: 4.0.0
      make-dir: 3.1.0
      node-fetch: 2.6.5
      open: 7.4.2
      pkg-up: 3.1.0
      prettier: 2.4.1
      replace-string: 3.1.0
      resolve-pkg: 2.0.0
      rimraf: 3.0.2
      strip-ansi: 6.0.1
      tempy: 1.0.1
      ts-jest: 27.0.5
      typescript: 4.4.4
    dependencies:
      '@prisma/engines': 3.3.0-22.45ee6c6e434b08cb2f775b84e83d815654922707
    devDependencies:
      '@prisma/client': link:../client
      '@prisma/debug': link:../debug
      '@prisma/fetch-engine': 3.3.0-22.45ee6c6e434b08cb2f775b84e83d815654922707
      '@prisma/generator-helper': link:../generator-helper
      '@prisma/get-platform': 3.3.0-22.45ee6c6e434b08cb2f775b84e83d815654922707
      '@prisma/migrate': link:../migrate
      '@prisma/sdk': link:../sdk
      '@prisma/studio': 0.437.0
      '@prisma/studio-server': 0.437.0
      '@types/debug': 4.1.7
      '@types/fs-extra': 9.0.13
      '@types/jest': 27.0.2
      '@types/rimraf': 3.0.2
      '@types/ws': 8.2.0
      '@typescript-eslint/eslint-plugin': 4.33.0_cc617358c89d3f38c52462f6d809db4c
      '@typescript-eslint/parser': 4.33.0_eslint@7.32.0+typescript@4.4.4
      chalk: 4.1.2
      checkpoint-client: 1.1.20
      debug: 4.3.2
      dotenv: 10.0.0
      esbuild: 0.13.3
      eslint: 7.32.0
      eslint-config-prettier: 8.3.0_eslint@7.32.0
      eslint-plugin-eslint-comments: 3.2.0_eslint@7.32.0
      eslint-plugin-jest: 25.0.5_f178490c6a6949e5c714e48d3ab36f98
      eslint-plugin-prettier: 4.0.0_6e975bd57c7acf028c1a9ddbbf60c898
      execa: 5.1.1
      fast-deep-equal: 3.1.3
      fs-extra: 10.0.0
      fs-jetpack: 4.2.0
      get-port: 5.1.1
      global-dirs: 3.0.0
      is-installed-globally: 0.4.0
      jest: 27.2.5
      line-replace: 2.0.1
      lint-staged: 11.2.3
      log-update: 4.0.0
      make-dir: 3.1.0
      node-fetch: 2.6.5
      open: 7.4.2
      pkg-up: 3.1.0
      prettier: 2.4.1
      replace-string: 3.1.0
      resolve-pkg: 2.0.0
      rimraf: 3.0.2
      strip-ansi: 6.0.1
      tempy: 1.0.1
      ts-jest: 27.0.5_fe15ac987db2e7d4ad38346689ae2fc5
      typescript: 4.4.4

  packages/client:
    specifiers:
      '@microsoft/api-extractor': 7.18.11
      '@prisma/debug': workspace:*
      '@prisma/engine-core': workspace:*
      '@prisma/engines': 3.3.0-22.45ee6c6e434b08cb2f775b84e83d815654922707
      '@prisma/engines-version': 3.3.0-22.45ee6c6e434b08cb2f775b84e83d815654922707
      '@prisma/fetch-engine': 3.3.0-22.45ee6c6e434b08cb2f775b84e83d815654922707
      '@prisma/generator-helper': workspace:*
      '@prisma/get-platform': 3.3.0-22.45ee6c6e434b08cb2f775b84e83d815654922707
      '@prisma/migrate': workspace:*
      '@prisma/sdk': workspace:*
      '@timsuchanek/copy': 1.4.5
      '@types/debug': 4.1.7
      '@types/jest': 27.0.2
      '@types/js-levenshtein': 1.1.0
      '@types/lz-string': ^1.3.34
      '@types/mssql': 6.0.8
      '@types/node': 12.20.29
      '@types/pg': 8.6.1
      '@typescript-eslint/eslint-plugin': 4.33.0
      '@typescript-eslint/parser': 4.33.0
      arg: 5.0.1
      chalk: 4.1.2
      decimal.js: 10.3.1
      esbuild: 0.13.3
      eslint: 7.32.0
      eslint-config-prettier: 8.3.0
      eslint-plugin-eslint-comments: 3.2.0
      eslint-plugin-jest: 25.0.5
      eslint-plugin-prettier: 4.0.0
      execa: 5.1.1
      flat-map-polyfill: 0.3.8
      fs-monkey: 1.0.3
      get-own-enumerable-property-symbols: 3.0.2
      indent-string: 4.0.0
      is-obj: 2.0.0
      is-regexp: 2.1.0
      jest: 27.2.5
      js-levenshtein: 1.1.6
      klona: 2.0.4
      lint-staged: 11.2.3
      lz-string: ^1.4.4
      make-dir: 3.1.0
      mariadb: 2.5.4
      mssql: 7.2.1
      pg: 8.7.1
      pkg-up: 3.1.0
      pluralize: 8.0.0
      prettier: 2.4.1
      replace-string: 3.1.0
      rimraf: 3.0.2
      sort-keys: 4.2.0
      source-map-support: 0.5.20
      sql-template-tag: 4.0.0
      stacktrace-parser: 0.1.10
      strip-ansi: 6.0.1
      strip-indent: 3.0.0
      ts-jest: 27.0.5
      ts-node: 10.3.0
      tsd: 0.18.0
      typescript: 4.4.4
    dependencies:
      '@prisma/engines-version': 3.3.0-22.45ee6c6e434b08cb2f775b84e83d815654922707
    devDependencies:
      '@microsoft/api-extractor': 7.18.11
      '@prisma/debug': link:../debug
      '@prisma/engine-core': link:../engine-core
      '@prisma/engines': 3.3.0-22.45ee6c6e434b08cb2f775b84e83d815654922707
      '@prisma/fetch-engine': 3.3.0-22.45ee6c6e434b08cb2f775b84e83d815654922707
      '@prisma/generator-helper': link:../generator-helper
      '@prisma/get-platform': 3.3.0-22.45ee6c6e434b08cb2f775b84e83d815654922707
      '@prisma/migrate': link:../migrate
      '@prisma/sdk': link:../sdk
      '@timsuchanek/copy': 1.4.5
      '@types/debug': 4.1.7
      '@types/jest': 27.0.2
      '@types/js-levenshtein': 1.1.0
      '@types/lz-string': 1.3.34
      '@types/mssql': 6.0.8
      '@types/node': 12.20.29
      '@types/pg': 8.6.1
      '@typescript-eslint/eslint-plugin': 4.33.0_cc617358c89d3f38c52462f6d809db4c
      '@typescript-eslint/parser': 4.33.0_eslint@7.32.0+typescript@4.4.4
      arg: 5.0.1
      chalk: 4.1.2
      decimal.js: 10.3.1
      esbuild: 0.13.3
      eslint: 7.32.0
      eslint-config-prettier: 8.3.0_eslint@7.32.0
      eslint-plugin-eslint-comments: 3.2.0_eslint@7.32.0
      eslint-plugin-jest: 25.0.5_f178490c6a6949e5c714e48d3ab36f98
      eslint-plugin-prettier: 4.0.0_6e975bd57c7acf028c1a9ddbbf60c898
      execa: 5.1.1
      flat-map-polyfill: 0.3.8
      fs-monkey: 1.0.3
      get-own-enumerable-property-symbols: 3.0.2
      indent-string: 4.0.0
      is-obj: 2.0.0
      is-regexp: 2.1.0
      jest: 27.2.5_ts-node@10.3.0
      js-levenshtein: 1.1.6
      klona: 2.0.4
      lint-staged: 11.2.3
      lz-string: 1.4.4
      make-dir: 3.1.0
      mariadb: 2.5.4
      mssql: 7.2.1
      pg: 8.7.1
      pkg-up: 3.1.0
      pluralize: 8.0.0
      prettier: 2.4.1
      replace-string: 3.1.0
      rimraf: 3.0.2
      sort-keys: 4.2.0
      source-map-support: 0.5.20
      sql-template-tag: 4.0.0
      stacktrace-parser: 0.1.10
      strip-ansi: 6.0.1
      strip-indent: 3.0.0
      ts-jest: 27.0.5_fe15ac987db2e7d4ad38346689ae2fc5
      ts-node: 10.3.0_f30b426146dfe400fa540045fd55ca30
      tsd: 0.18.0
      typescript: 4.4.4

  packages/debug:
    specifiers:
      '@types/debug': 4.1.7
      '@types/jest': 27.0.2
      '@types/node': 12.20.29
      '@typescript-eslint/eslint-plugin': 4.33.0
      '@typescript-eslint/parser': 4.33.0
      esbuild: 0.13.3
      eslint: 7.32.0
      eslint-config-prettier: 8.3.0
      eslint-plugin-eslint-comments: 3.2.0
      eslint-plugin-jest: 25.0.5
      eslint-plugin-prettier: 4.0.0
      jest: 27.2.5
      lint-staged: 11.2.3
      ms: 2.1.3
      prettier: 2.4.1
      strip-ansi: 6.0.1
      ts-jest: 27.0.5
      typescript: 4.4.4
    dependencies:
      '@types/debug': 4.1.7
      ms: 2.1.3
    devDependencies:
      '@types/jest': 27.0.2
      '@types/node': 12.20.29
      '@typescript-eslint/eslint-plugin': 4.33.0_cc617358c89d3f38c52462f6d809db4c
      '@typescript-eslint/parser': 4.33.0_eslint@7.32.0+typescript@4.4.4
      esbuild: 0.13.3
      eslint: 7.32.0
      eslint-config-prettier: 8.3.0_eslint@7.32.0
      eslint-plugin-eslint-comments: 3.2.0_eslint@7.32.0
      eslint-plugin-jest: 25.0.5_f178490c6a6949e5c714e48d3ab36f98
      eslint-plugin-prettier: 4.0.0_6e975bd57c7acf028c1a9ddbbf60c898
      jest: 27.2.5
      lint-staged: 11.2.3
      prettier: 2.4.1
      strip-ansi: 6.0.1
      ts-jest: 27.0.5_fe15ac987db2e7d4ad38346689ae2fc5
      typescript: 4.4.4

  packages/engine-core:
    specifiers:
      '@prisma/debug': workspace:*
      '@prisma/engines': 3.3.0-22.45ee6c6e434b08cb2f775b84e83d815654922707
      '@prisma/generator-helper': workspace:*
      '@prisma/get-platform': 3.3.0-22.45ee6c6e434b08cb2f775b84e83d815654922707
      '@types/jest': 27.0.2
      '@types/node': 12.20.29
      '@typescript-eslint/eslint-plugin': 4.33.0
      '@typescript-eslint/parser': 4.33.0
      chalk: 4.1.2
      esbuild: 0.13.3
      eslint: 7.32.0
      eslint-config-prettier: 8.3.0
      eslint-plugin-eslint-comments: 3.2.0
      eslint-plugin-jest: 25.0.5
      eslint-plugin-prettier: 4.0.0
      execa: 5.1.1
      get-stream: 6.0.1
      indent-string: 4.0.0
      jest: 27.2.5
      lint-staged: 11.2.3
      new-github-issue-url: 0.2.1
      p-retry: 4.6.1
      prettier: 2.4.1
      strip-ansi: 6.0.1
      terminal-link: 2.1.1
      ts-jest: 27.0.5
      typescript: 4.4.4
      undici: 3.3.6
    dependencies:
      '@prisma/debug': link:../debug
      '@prisma/engines': 3.3.0-22.45ee6c6e434b08cb2f775b84e83d815654922707
      '@prisma/generator-helper': link:../generator-helper
      '@prisma/get-platform': 3.3.0-22.45ee6c6e434b08cb2f775b84e83d815654922707
      chalk: 4.1.2
      execa: 5.1.1
      get-stream: 6.0.1
      indent-string: 4.0.0
      new-github-issue-url: 0.2.1
      p-retry: 4.6.1
      terminal-link: 2.1.1
      undici: 3.3.6
    devDependencies:
      '@types/jest': 27.0.2
      '@types/node': 12.20.29
      '@typescript-eslint/eslint-plugin': 4.33.0_cc617358c89d3f38c52462f6d809db4c
      '@typescript-eslint/parser': 4.33.0_eslint@7.32.0+typescript@4.4.4
      esbuild: 0.13.3
      eslint: 7.32.0
      eslint-config-prettier: 8.3.0_eslint@7.32.0
      eslint-plugin-eslint-comments: 3.2.0_eslint@7.32.0
      eslint-plugin-jest: 25.0.5_f178490c6a6949e5c714e48d3ab36f98
      eslint-plugin-prettier: 4.0.0_6e975bd57c7acf028c1a9ddbbf60c898
      jest: 27.2.5
      lint-staged: 11.2.3
      prettier: 2.4.1
      strip-ansi: 6.0.1
      ts-jest: 27.0.5_fe15ac987db2e7d4ad38346689ae2fc5
      typescript: 4.4.4

  packages/generator-helper:
    specifiers:
      '@prisma/debug': workspace:*
      '@types/cross-spawn': 6.0.2
      '@types/jest': 27.0.2
      '@types/node': 12.20.29
      '@typescript-eslint/eslint-plugin': 4.33.0
      '@typescript-eslint/parser': 4.33.0
      chalk: 4.1.2
      cross-spawn: 7.0.3
      esbuild: 0.13.3
      eslint: 7.32.0
      eslint-config-prettier: 8.3.0
      eslint-plugin-eslint-comments: 3.2.0
      eslint-plugin-jest: 25.0.5
      eslint-plugin-prettier: 4.0.0
      jest: 27.2.5
      lint-staged: 11.2.3
      prettier: 2.4.1
      ts-jest: 27.0.5
      ts-node: 10.3.0
      typescript: 4.4.4
    dependencies:
      '@prisma/debug': link:../debug
      '@types/cross-spawn': 6.0.2
      chalk: 4.1.2
      cross-spawn: 7.0.3
    devDependencies:
      '@types/jest': 27.0.2
      '@types/node': 12.20.29
      '@typescript-eslint/eslint-plugin': 4.33.0_cc617358c89d3f38c52462f6d809db4c
      '@typescript-eslint/parser': 4.33.0_eslint@7.32.0+typescript@4.4.4
      esbuild: 0.13.3
      eslint: 7.32.0
      eslint-config-prettier: 8.3.0_eslint@7.32.0
      eslint-plugin-eslint-comments: 3.2.0_eslint@7.32.0
      eslint-plugin-jest: 25.0.5_f178490c6a6949e5c714e48d3ab36f98
      eslint-plugin-prettier: 4.0.0_6e975bd57c7acf028c1a9ddbbf60c898
      jest: 27.2.5_ts-node@10.3.0
      lint-staged: 11.2.3
      prettier: 2.4.1
      ts-jest: 27.0.5_fe15ac987db2e7d4ad38346689ae2fc5
      ts-node: 10.3.0_f30b426146dfe400fa540045fd55ca30
      typescript: 4.4.4

  packages/integration-tests:
    specifiers:
<<<<<<< HEAD
=======
      '@prisma/client': workspace:*
      '@prisma/get-platform': 3.3.0-22.45ee6c6e434b08cb2f775b84e83d815654922707
      '@prisma/migrate': workspace:*
>>>>>>> 7c34ede4
      '@prisma/sdk': workspace:*
      '@sindresorhus/slugify': 1.1.2
      '@types/jest': 27.0.2
      '@types/mssql': 6.0.8
      '@types/node': 12.20.29
      '@types/pg': 8.6.1
      '@types/sqlite3': 3.1.7
      '@typescript-eslint/eslint-plugin': 4.33.0
      '@typescript-eslint/parser': 4.33.0
      decimal.js: 10.3.1
      esbuild: 0.13.3
      eslint: 7.32.0
      eslint-config-prettier: 8.3.0
      eslint-plugin-eslint-comments: 3.2.0
      eslint-plugin-jest: 25.0.5
      eslint-plugin-prettier: 4.0.0
      execa: 5.1.1
      fs-jetpack: 4.2.0
      jest: 27.2.5
      lint-staged: 11.2.3
      mariadb: 2.5.4
      mssql: 7.2.1
      pg: 8.7.1
      prettier: 2.4.1
      replace-string: 3.1.0
      sqlite-async: 1.1.2
      string-hash: 1.1.3
      strip-ansi: 6.0.1
      tempy: 1.0.1
      ts-jest: 27.0.5
      ts-node: 10.3.0
      typescript: 4.4.4
      verror: 1.10.0
    devDependencies:
<<<<<<< HEAD
=======
      '@prisma/client': link:../client
      '@prisma/get-platform': 3.3.0-22.45ee6c6e434b08cb2f775b84e83d815654922707
      '@prisma/migrate': link:../migrate
>>>>>>> 7c34ede4
      '@prisma/sdk': link:../sdk
      '@sindresorhus/slugify': 1.1.2
      '@types/jest': 27.0.2
      '@types/mssql': 6.0.8
      '@types/node': 12.20.29
      '@types/pg': 8.6.1
      '@types/sqlite3': 3.1.7
      '@typescript-eslint/eslint-plugin': 4.33.0_cc617358c89d3f38c52462f6d809db4c
      '@typescript-eslint/parser': 4.33.0_eslint@7.32.0+typescript@4.4.4
      decimal.js: 10.3.1
      esbuild: 0.13.3
      eslint: 7.32.0
      eslint-config-prettier: 8.3.0_eslint@7.32.0
      eslint-plugin-eslint-comments: 3.2.0_eslint@7.32.0
      eslint-plugin-jest: 25.0.5_f178490c6a6949e5c714e48d3ab36f98
      eslint-plugin-prettier: 4.0.0_6e975bd57c7acf028c1a9ddbbf60c898
      execa: 5.1.1
      fs-jetpack: 4.2.0
      jest: 27.2.5_ts-node@10.3.0
      lint-staged: 11.2.3
      mariadb: 2.5.4
      mssql: 7.2.1
      pg: 8.7.1
      prettier: 2.4.1
      replace-string: 3.1.0
      sqlite-async: 1.1.2
      string-hash: 1.1.3
      strip-ansi: 6.0.1
      tempy: 1.0.1
      ts-jest: 27.0.5_fe15ac987db2e7d4ad38346689ae2fc5
      ts-node: 10.3.0_f30b426146dfe400fa540045fd55ca30
      typescript: 4.4.4
      verror: 1.10.0

  packages/migrate:
    specifiers:
      '@prisma/debug': workspace:*
      '@prisma/engines-version': 3.3.0-22.45ee6c6e434b08cb2f775b84e83d815654922707
      '@prisma/generator-helper': workspace:*
      '@prisma/get-platform': 3.3.0-22.45ee6c6e434b08cb2f775b84e83d815654922707
      '@prisma/sdk': workspace:*
      '@sindresorhus/slugify': 1.1.2
      '@types/jest': 27.0.2
      '@types/node': 12.20.29
      '@types/pg': 8.6.1
      '@types/prompts': 2.0.14
      '@types/sqlite3': 3.1.7
      '@typescript-eslint/eslint-plugin': 4.33.0
      '@typescript-eslint/parser': 4.33.0
      chalk: 4.1.2
      esbuild: 0.13.3
      eslint: 7.32.0
      eslint-config-prettier: 8.3.0
      eslint-plugin-eslint-comments: 3.2.0
      eslint-plugin-jest: 25.0.5
      eslint-plugin-prettier: 4.0.0
      execa: 5.1.1
      fs-jetpack: 4.2.0
      has-yarn: 2.1.0
      indent-string: 4.0.0
      jest: 27.2.5
      lint-staged: 11.2.3
      log-update: 4.0.0
      make-dir: 3.1.0
      mariadb: 2.5.4
      mock-stdin: 1.0.0
      new-github-issue-url: 0.2.1
      open: 7.4.2
      pg: 8.7.1
      pkg-up: 3.1.0
      prettier: 2.4.1
      prompts: 2.4.2
      strip-ansi: 6.0.1
      strip-indent: 3.0.0
      tempy: 1.0.1
      ts-jest: 27.0.5
      typescript: 4.4.4
    dependencies:
      '@prisma/debug': link:../debug
      '@prisma/get-platform': 3.3.0-22.45ee6c6e434b08cb2f775b84e83d815654922707
      '@sindresorhus/slugify': 1.1.2
      execa: 5.1.1
      has-yarn: 2.1.0
      indent-string: 4.0.0
      log-update: 4.0.0
      new-github-issue-url: 0.2.1
      open: 7.4.2
      pkg-up: 3.1.0
      prompts: 2.4.2
      strip-ansi: 6.0.1
      strip-indent: 3.0.0
    devDependencies:
      '@prisma/engines-version': 3.3.0-22.45ee6c6e434b08cb2f775b84e83d815654922707
      '@prisma/generator-helper': link:../generator-helper
      '@prisma/sdk': link:../sdk
      '@types/jest': 27.0.2
      '@types/node': 12.20.29
      '@types/pg': 8.6.1
      '@types/prompts': 2.0.14
      '@types/sqlite3': 3.1.7
      '@typescript-eslint/eslint-plugin': 4.33.0_cc617358c89d3f38c52462f6d809db4c
      '@typescript-eslint/parser': 4.33.0_eslint@7.32.0+typescript@4.4.4
      chalk: 4.1.2
      esbuild: 0.13.3
      eslint: 7.32.0
      eslint-config-prettier: 8.3.0_eslint@7.32.0
      eslint-plugin-eslint-comments: 3.2.0_eslint@7.32.0
      eslint-plugin-jest: 25.0.5_f178490c6a6949e5c714e48d3ab36f98
      eslint-plugin-prettier: 4.0.0_6e975bd57c7acf028c1a9ddbbf60c898
      fs-jetpack: 4.2.0
      jest: 27.2.5
      lint-staged: 11.2.3
      make-dir: 3.1.0
      mariadb: 2.5.4
      mock-stdin: 1.0.0
      pg: 8.7.1
      prettier: 2.4.1
      tempy: 1.0.1
      ts-jest: 27.0.5_fe15ac987db2e7d4ad38346689ae2fc5
      typescript: 4.4.4

  packages/react-prisma:
    specifiers:
      '@prisma/client': workspace:*
      '@types/jest': 27.0.2
      '@types/node': 14.17.22
      '@typescript-eslint/eslint-plugin': 4.33.0
      '@typescript-eslint/parser': 4.33.0
      esbuild: 0.13.3
      eslint: 7.32.0
      eslint-config-prettier: 8.3.0
      eslint-plugin-eslint-comments: 3.2.0
      eslint-plugin-jest: 24.7.0
      eslint-plugin-prettier: 4.0.0
      jest: 27.2.5
      lint-staged: 11.2.3
      prettier: 2.4.1
      react: 17.0.2
      ts-jest: 27.0.5
      typescript: 4.4.4
    devDependencies:
      '@prisma/client': link:../client
      '@types/jest': 27.0.2
      '@types/node': 14.17.22
      '@typescript-eslint/eslint-plugin': 4.33.0_cc617358c89d3f38c52462f6d809db4c
      '@typescript-eslint/parser': 4.33.0_eslint@7.32.0+typescript@4.4.4
      esbuild: 0.13.3
      eslint: 7.32.0
      eslint-config-prettier: 8.3.0_eslint@7.32.0
      eslint-plugin-eslint-comments: 3.2.0_eslint@7.32.0
      eslint-plugin-jest: 24.7.0_f178490c6a6949e5c714e48d3ab36f98
      eslint-plugin-prettier: 4.0.0_6e975bd57c7acf028c1a9ddbbf60c898
      jest: 27.2.5
      lint-staged: 11.2.3
      prettier: 2.4.1
      react: 17.0.2
      ts-jest: 27.0.5_fe15ac987db2e7d4ad38346689ae2fc5
      typescript: 4.4.4

  packages/sdk:
    specifiers:
      '@prisma/debug': workspace:*
      '@prisma/engine-core': workspace:*
      '@prisma/engines': 3.3.0-22.45ee6c6e434b08cb2f775b84e83d815654922707
      '@prisma/fetch-engine': 3.3.0-22.45ee6c6e434b08cb2f775b84e83d815654922707
      '@prisma/generator-helper': workspace:*
      '@prisma/get-platform': 3.3.0-22.45ee6c6e434b08cb2f775b84e83d815654922707
      '@timsuchanek/copy': 1.4.5
      '@types/jest': 27.0.2
      '@types/node': 12.20.29
      '@types/resolve': 1.20.1
      '@types/shell-quote': 1.7.1
      '@types/tar': 4.0.5
      '@typescript-eslint/eslint-plugin': 4.33.0
      '@typescript-eslint/parser': 4.33.0
      archiver: 4.0.2
      arg: 5.0.1
      chalk: 4.1.2
      checkpoint-client: 1.1.20
      cli-truncate: 2.1.0
      dotenv: 10.0.0
      esbuild: 0.13.3
      escape-string-regexp: 4.0.0
      eslint: 7.32.0
      eslint-config-prettier: 8.3.0
      eslint-plugin-eslint-comments: 3.2.0
      eslint-plugin-jest: 25.0.5
      eslint-plugin-prettier: 4.0.0
      execa: 5.1.1
      find-up: 5.0.0
      global-dirs: 3.0.0
      globby: 11.0.4
      has-yarn: 2.1.0
      is-ci: 3.0.0
      jest: 27.2.5
      lint-staged: 11.2.3
      make-dir: 3.1.0
      node-fetch: 2.6.5
      p-map: 4.0.0
      prettier: 2.4.1
      read-pkg-up: 7.0.1
      resolve: 1.20.0
      rimraf: 3.0.2
      shell-quote: 1.7.2
      string-width: 4.2.3
      strip-ansi: 6.0.1
      strip-indent: 3.0.0
      tar: 6.1.11
      temp-dir: 2.0.0
      temp-write: 4.0.0
      tempy: 1.0.1
      terminal-link: 2.1.1
      tmp: 0.2.1
      ts-jest: 27.0.5
      ts-node: 10.3.0
      typescript: 4.4.4
    dependencies:
      '@prisma/debug': link:../debug
      '@prisma/engine-core': link:../engine-core
      '@prisma/engines': 3.3.0-22.45ee6c6e434b08cb2f775b84e83d815654922707
      '@prisma/fetch-engine': 3.3.0-22.45ee6c6e434b08cb2f775b84e83d815654922707
      '@prisma/generator-helper': link:../generator-helper
      '@prisma/get-platform': 3.3.0-22.45ee6c6e434b08cb2f775b84e83d815654922707
      '@timsuchanek/copy': 1.4.5
      archiver: 4.0.2
      arg: 5.0.1
      chalk: 4.1.2
      checkpoint-client: 1.1.20
      cli-truncate: 2.1.0
      dotenv: 10.0.0
      escape-string-regexp: 4.0.0
      execa: 5.1.1
      find-up: 5.0.0
      global-dirs: 3.0.0
      globby: 11.0.4
      has-yarn: 2.1.0
      is-ci: 3.0.0
      make-dir: 3.1.0
      node-fetch: 2.6.5
      p-map: 4.0.0
      read-pkg-up: 7.0.1
      resolve: 1.20.0
      rimraf: 3.0.2
      shell-quote: 1.7.2
      string-width: 4.2.3
      strip-ansi: 6.0.1
      strip-indent: 3.0.0
      tar: 6.1.11
      temp-dir: 2.0.0
      temp-write: 4.0.0
      tempy: 1.0.1
      terminal-link: 2.1.1
      tmp: 0.2.1
    devDependencies:
      '@types/jest': 27.0.2
      '@types/node': 12.20.29
      '@types/resolve': 1.20.1
      '@types/shell-quote': 1.7.1
      '@types/tar': 4.0.5
      '@typescript-eslint/eslint-plugin': 4.33.0_cc617358c89d3f38c52462f6d809db4c
      '@typescript-eslint/parser': 4.33.0_eslint@7.32.0+typescript@4.4.4
      esbuild: 0.13.3
      eslint: 7.32.0
      eslint-config-prettier: 8.3.0_eslint@7.32.0
      eslint-plugin-eslint-comments: 3.2.0_eslint@7.32.0
      eslint-plugin-jest: 25.0.5_f178490c6a6949e5c714e48d3ab36f98
      eslint-plugin-prettier: 4.0.0_6e975bd57c7acf028c1a9ddbbf60c898
      jest: 27.2.5_ts-node@10.3.0
      lint-staged: 11.2.3
      prettier: 2.4.1
      ts-jest: 27.0.5_fe15ac987db2e7d4ad38346689ae2fc5
      ts-node: 10.3.0_f30b426146dfe400fa540045fd55ca30
      typescript: 4.4.4

packages:

  /@azure/abort-controller/1.0.4:
    resolution: {integrity: sha512-lNUmDRVGpanCsiUN3NWxFTdwmdFI53xwhkTFfHDGTYk46ca7Ind3nanJc+U6Zj9Tv+9nTCWRBscWEW1DyKOpTw==}
    engines: {node: '>=8.0.0'}
    dependencies:
      tslib: 2.3.1
    dev: true

  /@azure/core-asynciterator-polyfill/1.0.0:
    resolution: {integrity: sha512-kmv8CGrPfN9SwMwrkiBK9VTQYxdFQEGe0BmQk+M8io56P9KNzpAxcWE/1fxJj7uouwN4kXF0BHW8DNlgx+wtCg==}
    dev: true

  /@azure/core-auth/1.3.2:
    resolution: {integrity: sha512-7CU6DmCHIZp5ZPiZ9r3J17lTKMmYsm/zGvNkjArQwPkrLlZ1TZ+EUYfGgh2X31OLMVAQCTJZW4cXHJi02EbJnA==}
    engines: {node: '>=12.0.0'}
    dependencies:
      '@azure/abort-controller': 1.0.4
      tslib: 2.3.1
    dev: true

  /@azure/core-client/1.3.1:
    resolution: {integrity: sha512-7IHm2DGg2u7dJYtCW84Ik7uENHfE8VsM/sWloZezPKYDoWZrg7JzwjvdGAfsaELKi2p0GE+JBaAbDYnNpr5V1w==}
    engines: {node: '>=12.0.0'}
    dependencies:
      '@azure/abort-controller': 1.0.4
      '@azure/core-asynciterator-polyfill': 1.0.0
      '@azure/core-auth': 1.3.2
      '@azure/core-rest-pipeline': 1.3.1
      '@azure/core-tracing': 1.0.0-preview.13
      tslib: 2.3.1
    transitivePeerDependencies:
      - supports-color
    dev: true

  /@azure/core-http/2.2.1:
    resolution: {integrity: sha512-7ATnV3OGzCO2K9kMrh3NKUM8b4v+xasmlUhkNZz6uMbm+8XH/AexLkhRGsoo0GyKNlEGvyGEfytqTk0nUY2I4A==}
    engines: {node: '>=12.0.0'}
    dependencies:
      '@azure/abort-controller': 1.0.4
      '@azure/core-asynciterator-polyfill': 1.0.0
      '@azure/core-auth': 1.3.2
      '@azure/core-tracing': 1.0.0-preview.13
      '@azure/logger': 1.0.3
      '@types/node-fetch': 2.5.12
      '@types/tunnel': 0.0.3
      form-data: 4.0.0
      node-fetch: 2.6.1
      process: 0.11.10
      tough-cookie: 4.0.0
      tslib: 2.3.1
      tunnel: 0.0.6
      uuid: 8.3.2
      xml2js: 0.4.23
    dev: true

  /@azure/core-lro/2.2.1:
    resolution: {integrity: sha512-HE6PBl+mlKa0eBsLwusHqAqjLc5n9ByxeDo3Hz4kF3B1hqHvRkBr4oMgoT6tX7Hc3q97KfDctDUon7EhvoeHPA==}
    engines: {node: '>=12.0.0'}
    dependencies:
      '@azure/abort-controller': 1.0.4
      '@azure/core-tracing': 1.0.0-preview.13
      '@azure/logger': 1.0.3
      tslib: 2.3.1
    dev: true

  /@azure/core-paging/1.2.0:
    resolution: {integrity: sha512-ZX1bCjm/MjKPCN6kQD/9GJErYSoKA8YWp6YWoo5EIzcTWlSBLXu3gNaBTUl8usGl+UShiKo7b4Gdy1NSTIlpZg==}
    engines: {node: '>=12.0.0'}
    dependencies:
      '@azure/core-asynciterator-polyfill': 1.0.0
      tslib: 2.3.1
    dev: true

  /@azure/core-rest-pipeline/1.3.1:
    resolution: {integrity: sha512-xTQiv47O5cWzJFkwiDrUTT4K4IYbUIts0gaou5TZxAAuhQi9kAKWHEmFTjHVMOeAmyDhlMM5cb21M2n4WDto1A==}
    engines: {node: '>=12.0.0'}
    dependencies:
      '@azure/abort-controller': 1.0.4
      '@azure/core-auth': 1.3.2
      '@azure/core-tracing': 1.0.0-preview.13
      '@azure/logger': 1.0.3
      form-data: 4.0.0
      http-proxy-agent: 4.0.1
      https-proxy-agent: 5.0.0
      tslib: 2.3.1
      uuid: 8.3.2
    transitivePeerDependencies:
      - supports-color
    dev: true

  /@azure/core-tracing/1.0.0-preview.12:
    resolution: {integrity: sha512-nvo2Wc4EKZGN6eFu9n3U7OXmASmL8VxoPIH7xaD6OlQqi44bouF0YIi9ID5rEsKLiAU59IYx6M297nqWVMWPDg==}
    engines: {node: '>=12.0.0'}
    dependencies:
      '@opentelemetry/api': 1.0.3
      tslib: 2.3.1
    dev: true

  /@azure/core-tracing/1.0.0-preview.13:
    resolution: {integrity: sha512-KxDlhXyMlh2Jhj2ykX6vNEU0Vou4nHr025KoSEiz7cS3BNiHNaZcdECk/DmLkEB0as5T7b/TpRcehJ5yV6NeXQ==}
    engines: {node: '>=12.0.0'}
    dependencies:
      '@opentelemetry/api': 1.0.3
      tslib: 2.3.1
    dev: true

  /@azure/identity/1.5.2_debug@4.3.2:
    resolution: {integrity: sha512-vqyeRbd2i0h9F4mqW5JbkP1xfabqKQ21l/81osKhpOQ2LtwaJW6nw4+0PsVYnxcbPHFCIZt6EWAk74a3OGYZJA==}
    engines: {node: '>=12.0.0'}
    dependencies:
      '@azure/core-auth': 1.3.2
      '@azure/core-client': 1.3.1
      '@azure/core-rest-pipeline': 1.3.1
      '@azure/core-tracing': 1.0.0-preview.12
      '@azure/logger': 1.0.3
      '@azure/msal-node': 1.0.0-beta.6_debug@4.3.2
      '@types/stoppable': 1.1.1
      axios: 0.21.4_debug@4.3.2
      events: 3.3.0
      jws: 4.0.0
      msal: 1.4.14
      open: 7.4.2
      qs: 6.10.1
      stoppable: 1.1.0
      tslib: 2.3.1
      uuid: 8.3.2
    optionalDependencies:
      keytar: 7.7.0
    transitivePeerDependencies:
      - debug
      - supports-color
    dev: true

  /@azure/keyvault-keys/4.3.0:
    resolution: {integrity: sha512-OEosl0/rE/mKD5Ji9KaQN7UH+yQnV5MS0MRhGqQIiJrG+qAvAla0MYudJzv3XvBlplpGk0+MVgyL9H3KX/UAwQ==}
    engines: {node: '>=8.0.0'}
    dependencies:
      '@azure/abort-controller': 1.0.4
      '@azure/core-http': 2.2.1
      '@azure/core-lro': 2.2.1
      '@azure/core-paging': 1.2.0
      '@azure/core-tracing': 1.0.0-preview.13
      '@azure/logger': 1.0.3
      tslib: 2.3.1
    dev: true

  /@azure/logger/1.0.3:
    resolution: {integrity: sha512-aK4s3Xxjrx3daZr3VylxejK3vG5ExXck5WOHDJ8in/k9AqlfIyFMMT1uG7u8mNjX+QRILTIn0/Xgschfh/dQ9g==}
    engines: {node: '>=12.0.0'}
    dependencies:
      tslib: 2.3.1
    dev: true

  /@azure/ms-rest-azure-env/2.0.0:
    resolution: {integrity: sha512-dG76W7ElfLi+fbTjnZVGj+M9e0BIEJmRxU6fHaUQ12bZBe8EJKYb2GV50YWNaP2uJiVQ5+7nXEVj1VN1UQtaEw==}
    dev: true

  /@azure/ms-rest-js/2.6.0:
    resolution: {integrity: sha512-4C5FCtvEzWudblB+h92/TYYPiq7tuElX8icVYToxOdggnYqeec4Se14mjse5miInKtZahiFHdl8lZA/jziEc5g==}
    dependencies:
      '@azure/core-auth': 1.3.2
      abort-controller: 3.0.0
      form-data: 2.5.1
      node-fetch: 2.6.1
      tough-cookie: 3.0.1
      tslib: 1.14.1
      tunnel: 0.0.6
      uuid: 8.3.2
      xml2js: 0.4.23
    dev: true

  /@azure/ms-rest-nodeauth/3.1.0_debug@4.3.2:
    resolution: {integrity: sha512-F4NKrbkZg0qD3+rUM8fvJHOFRkXFoEiptYTZtLBruN3VwBFIqbTFW0fmgRyBW9seZl+mX2OexQA5GzWenSA3Kw==}
    dependencies:
      '@azure/ms-rest-azure-env': 2.0.0
      '@azure/ms-rest-js': 2.6.0
      adal-node: 0.2.3_debug@4.3.2
    transitivePeerDependencies:
      - debug
    dev: true

  /@azure/msal-common/4.5.1:
    resolution: {integrity: sha512-/i5dXM+QAtO+6atYd5oHGBAx48EGSISkXNXViheliOQe+SIFMDo3gSq3lL54W0suOSAsVPws3XnTaIHlla0PIQ==}
    engines: {node: '>=0.8.0'}
    dependencies:
      debug: 4.3.2
    transitivePeerDependencies:
      - supports-color
    dev: true

  /@azure/msal-node/1.0.0-beta.6_debug@4.3.2:
    resolution: {integrity: sha512-ZQI11Uz1j0HJohb9JZLRD8z0moVcPks1AFW4Q/Gcl67+QvH4aKEJti7fjCcipEEZYb/qzLSO8U6IZgPYytsiJQ==}
    dependencies:
      '@azure/msal-common': 4.5.1
      axios: 0.21.4_debug@4.3.2
      jsonwebtoken: 8.5.1
      uuid: 8.3.2
    transitivePeerDependencies:
      - debug
      - supports-color
    dev: true

  /@babel/code-frame/7.12.11:
    resolution: {integrity: sha512-Zt1yodBx1UcyiePMSkWnU4hPqhwq7hGi2nFL1LeA3EUl+q2LQx16MISgJ0+z7dnmgvP9QtIleuETGOiOH1RcIw==}
    dependencies:
      '@babel/highlight': 7.14.5
    dev: true

  /@babel/code-frame/7.15.8:
    resolution: {integrity: sha512-2IAnmn8zbvC/jKYhq5Ki9I+DwjlrtMPUCH/CpHvqI4dNnlwHwsxoIhlc8WcYY5LSYknXQtAlFYuHfqAFCvQ4Wg==}
    engines: {node: '>=6.9.0'}
    dependencies:
      '@babel/highlight': 7.14.5

  /@babel/code-frame/7.15.8:
    resolution: {integrity: sha512-2IAnmn8zbvC/jKYhq5Ki9I+DwjlrtMPUCH/CpHvqI4dNnlwHwsxoIhlc8WcYY5LSYknXQtAlFYuHfqAFCvQ4Wg==}
    engines: {node: '>=6.9.0'}
    requiresBuild: true
    dependencies:
      '@babel/highlight': 7.14.5
    dev: true
    optional: true

  /@babel/compat-data/7.15.0:
    resolution: {integrity: sha512-0NqAC1IJE0S0+lL1SWFMxMkz1pKCNCjI4tr2Zx4LJSXxCLAdr6KyArnY+sno5m3yH9g737ygOyPABDsnXkpxiA==}
    engines: {node: '>=6.9.0'}
    dev: true

  /@babel/core/7.15.8:
    resolution: {integrity: sha512-3UG9dsxvYBMYwRv+gS41WKHno4K60/9GPy1CJaH6xy3Elq8CTtvtjT5R5jmNhXfCYLX2mTw+7/aq5ak/gOE0og==}
    engines: {node: '>=6.9.0'}
    dependencies:
      '@babel/code-frame': 7.15.8
      '@babel/generator': 7.15.8
      '@babel/helper-compilation-targets': 7.15.4_@babel+core@7.15.8
      '@babel/helper-module-transforms': 7.15.8
      '@babel/helpers': 7.15.4
      '@babel/parser': 7.15.8
      '@babel/template': 7.15.4
      '@babel/traverse': 7.15.4
      '@babel/types': 7.15.6
      convert-source-map: 1.8.0
      debug: 4.3.2
      gensync: 1.0.0-beta.2
      json5: 2.2.0
      semver: 6.3.0
      source-map: 0.5.7
    transitivePeerDependencies:
      - supports-color
    dev: true

  /@babel/generator/7.15.8:
    resolution: {integrity: sha512-ECmAKstXbp1cvpTTZciZCgfOt6iN64lR0d+euv3UZisU5awfRawOvg07Utn/qBGuH4bRIEZKrA/4LzZyXhZr8g==}
    engines: {node: '>=6.9.0'}
    dependencies:
      '@babel/types': 7.15.6
      jsesc: 2.5.2
      source-map: 0.5.7
    dev: true

  /@babel/helper-compilation-targets/7.15.4_@babel+core@7.15.8:
    resolution: {integrity: sha512-rMWPCirulnPSe4d+gwdWXLfAXTTBj8M3guAf5xFQJ0nvFY7tfNAFnWdqaHegHlgDZOCT4qvhF3BYlSJag8yhqQ==}
    engines: {node: '>=6.9.0'}
    peerDependencies:
      '@babel/core': ^7.0.0
    dependencies:
      '@babel/compat-data': 7.15.0
      '@babel/core': 7.15.8
      '@babel/helper-validator-option': 7.14.5
      browserslist: 4.17.4
      semver: 6.3.0
    dev: true

  /@babel/helper-function-name/7.15.4:
    resolution: {integrity: sha512-Z91cOMM4DseLIGOnog+Z8OI6YseR9bua+HpvLAQ2XayUGU+neTtX+97caALaLdyu53I/fjhbeCnWnRH1O3jFOw==}
    engines: {node: '>=6.9.0'}
    dependencies:
      '@babel/helper-get-function-arity': 7.15.4
      '@babel/template': 7.15.4
      '@babel/types': 7.15.6
    dev: true

  /@babel/helper-get-function-arity/7.15.4:
    resolution: {integrity: sha512-1/AlxSF92CmGZzHnC515hm4SirTxtpDnLEJ0UyEMgTMZN+6bxXKg04dKhiRx5Enel+SUA1G1t5Ed/yQia0efrA==}
    engines: {node: '>=6.9.0'}
    dependencies:
      '@babel/types': 7.15.6
    dev: true

  /@babel/helper-hoist-variables/7.15.4:
    resolution: {integrity: sha512-VTy085egb3jUGVK9ycIxQiPbquesq0HUQ+tPO0uv5mPEBZipk+5FkRKiWq5apuyTE9FUrjENB0rCf8y+n+UuhA==}
    engines: {node: '>=6.9.0'}
    dependencies:
      '@babel/types': 7.15.6
    dev: true

  /@babel/helper-member-expression-to-functions/7.15.4:
    resolution: {integrity: sha512-cokOMkxC/BTyNP1AlY25HuBWM32iCEsLPI4BHDpJCHHm1FU2E7dKWWIXJgQgSFiu4lp8q3bL1BIKwqkSUviqtA==}
    engines: {node: '>=6.9.0'}
    dependencies:
      '@babel/types': 7.15.6
    dev: true

  /@babel/helper-module-imports/7.15.4:
    resolution: {integrity: sha512-jeAHZbzUwdW/xHgHQ3QmWR4Jg6j15q4w/gCfwZvtqOxoo5DKtLHk8Bsf4c5RZRC7NmLEs+ohkdq8jFefuvIxAA==}
    engines: {node: '>=6.9.0'}
    dependencies:
      '@babel/types': 7.15.6
    dev: true

  /@babel/helper-module-transforms/7.15.8:
    resolution: {integrity: sha512-DfAfA6PfpG8t4S6npwzLvTUpp0sS7JrcuaMiy1Y5645laRJIp/LiLGIBbQKaXSInK8tiGNI7FL7L8UvB8gdUZg==}
    engines: {node: '>=6.9.0'}
    dependencies:
      '@babel/helper-module-imports': 7.15.4
      '@babel/helper-replace-supers': 7.15.4
      '@babel/helper-simple-access': 7.15.4
      '@babel/helper-split-export-declaration': 7.15.4
      '@babel/helper-validator-identifier': 7.15.7
      '@babel/template': 7.15.4
      '@babel/traverse': 7.15.4
      '@babel/types': 7.15.6
    transitivePeerDependencies:
      - supports-color
    dev: true

  /@babel/helper-optimise-call-expression/7.15.4:
    resolution: {integrity: sha512-E/z9rfbAOt1vDW1DR7k4SzhzotVV5+qMciWV6LaG1g4jeFrkDlJedjtV4h0i4Q/ITnUu+Pk08M7fczsB9GXBDw==}
    engines: {node: '>=6.9.0'}
    dependencies:
      '@babel/types': 7.15.6
    dev: true

  /@babel/helper-plugin-utils/7.14.5:
    resolution: {integrity: sha512-/37qQCE3K0vvZKwoK4XU/irIJQdIfCJuhU5eKnNxpFDsOkgFaUAwbv+RYw6eYgsC0E4hS7r5KqGULUogqui0fQ==}
    engines: {node: '>=6.9.0'}
    dev: true

  /@babel/helper-replace-supers/7.15.4:
    resolution: {integrity: sha512-/ztT6khaXF37MS47fufrKvIsiQkx1LBRvSJNzRqmbyeZnTwU9qBxXYLaaT/6KaxfKhjs2Wy8kG8ZdsFUuWBjzw==}
    engines: {node: '>=6.9.0'}
    dependencies:
      '@babel/helper-member-expression-to-functions': 7.15.4
      '@babel/helper-optimise-call-expression': 7.15.4
      '@babel/traverse': 7.15.4
      '@babel/types': 7.15.6
    transitivePeerDependencies:
      - supports-color
    dev: true

  /@babel/helper-simple-access/7.15.4:
    resolution: {integrity: sha512-UzazrDoIVOZZcTeHHEPYrr1MvTR/K+wgLg6MY6e1CJyaRhbibftF6fR2KU2sFRtI/nERUZR9fBd6aKgBlIBaPg==}
    engines: {node: '>=6.9.0'}
    dependencies:
      '@babel/types': 7.15.6
    dev: true

  /@babel/helper-split-export-declaration/7.15.4:
    resolution: {integrity: sha512-HsFqhLDZ08DxCpBdEVtKmywj6PQbwnF6HHybur0MAnkAKnlS6uHkwnmRIkElB2Owpfb4xL4NwDmDLFubueDXsw==}
    engines: {node: '>=6.9.0'}
    dependencies:
      '@babel/types': 7.15.6
    dev: true

  /@babel/helper-validator-identifier/7.15.7:
    resolution: {integrity: sha512-K4JvCtQqad9OY2+yTU8w+E82ywk/fe+ELNlt1G8z3bVGlZfn/hOcQQsUhGhW/N+tb3fxK800wLtKOE/aM0m72w==}
    engines: {node: '>=6.9.0'}

  /@babel/helper-validator-option/7.14.5:
    resolution: {integrity: sha512-OX8D5eeX4XwcroVW45NMvoYaIuFI+GQpA2a8Gi+X/U/cDUIRsV37qQfF905F0htTRCREQIB4KqPeaveRJUl3Ow==}
    engines: {node: '>=6.9.0'}
    dev: true

  /@babel/helpers/7.15.4:
    resolution: {integrity: sha512-V45u6dqEJ3w2rlryYYXf6i9rQ5YMNu4FLS6ngs8ikblhu2VdR1AqAd6aJjBzmf2Qzh6KOLqKHxEN9+TFbAkAVQ==}
    engines: {node: '>=6.9.0'}
    dependencies:
      '@babel/template': 7.15.4
      '@babel/traverse': 7.15.4
      '@babel/types': 7.15.6
    transitivePeerDependencies:
      - supports-color
    dev: true

  /@babel/highlight/7.14.5:
    resolution: {integrity: sha512-qf9u2WFWVV0MppaL877j2dBtQIDgmidgjGk5VIMw3OadXvYaXn66U1BFlH2t4+t3i+8PhedppRv+i40ABzd+gg==}
    engines: {node: '>=6.9.0'}
    dependencies:
      '@babel/helper-validator-identifier': 7.15.7
      chalk: 2.4.2
      js-tokens: 4.0.0

  /@babel/parser/7.15.8:
    resolution: {integrity: sha512-BRYa3wcQnjS/nqI8Ac94pYYpJfojHVvVXJ97+IDCImX4Jc8W8Xv1+47enbruk+q1etOpsQNwnfFcNGw+gtPGxA==}
    engines: {node: '>=6.0.0'}
    hasBin: true
    dev: true

  /@babel/plugin-syntax-async-generators/7.8.4_@babel+core@7.15.8:
    resolution: {integrity: sha512-tycmZxkGfZaxhMRbXlPXuVFpdWlXpir2W4AMhSJgRKzk/eDlIXOhb2LHWoLpDF7TEHylV5zNhykX6KAgHJmTNw==}
    peerDependencies:
      '@babel/core': ^7.0.0-0
    dependencies:
      '@babel/core': 7.15.8
      '@babel/helper-plugin-utils': 7.14.5
    dev: true

  /@babel/plugin-syntax-bigint/7.8.3_@babel+core@7.15.8:
    resolution: {integrity: sha512-wnTnFlG+YxQm3vDxpGE57Pj0srRU4sHE/mDkt1qv2YJJSeUAec2ma4WLUnUPeKjyrfntVwe/N6dCXpU+zL3Npg==}
    peerDependencies:
      '@babel/core': ^7.0.0-0
    dependencies:
      '@babel/core': 7.15.8
      '@babel/helper-plugin-utils': 7.14.5
    dev: true

  /@babel/plugin-syntax-class-properties/7.12.13_@babel+core@7.15.8:
    resolution: {integrity: sha512-fm4idjKla0YahUNgFNLCB0qySdsoPiZP3iQE3rky0mBUtMZ23yDJ9SJdg6dXTSDnulOVqiF3Hgr9nbXvXTQZYA==}
    peerDependencies:
      '@babel/core': ^7.0.0-0
    dependencies:
      '@babel/core': 7.15.8
      '@babel/helper-plugin-utils': 7.14.5
    dev: true

  /@babel/plugin-syntax-import-meta/7.10.4_@babel+core@7.15.8:
    resolution: {integrity: sha512-Yqfm+XDx0+Prh3VSeEQCPU81yC+JWZ2pDPFSS4ZdpfZhp4MkFMaDC1UqseovEKwSUpnIL7+vK+Clp7bfh0iD7g==}
    peerDependencies:
      '@babel/core': ^7.0.0-0
    dependencies:
      '@babel/core': 7.15.8
      '@babel/helper-plugin-utils': 7.14.5
    dev: true

  /@babel/plugin-syntax-json-strings/7.8.3_@babel+core@7.15.8:
    resolution: {integrity: sha512-lY6kdGpWHvjoe2vk4WrAapEuBR69EMxZl+RoGRhrFGNYVK8mOPAW8VfbT/ZgrFbXlDNiiaxQnAtgVCZ6jv30EA==}
    peerDependencies:
      '@babel/core': ^7.0.0-0
    dependencies:
      '@babel/core': 7.15.8
      '@babel/helper-plugin-utils': 7.14.5
    dev: true

  /@babel/plugin-syntax-logical-assignment-operators/7.10.4_@babel+core@7.15.8:
    resolution: {integrity: sha512-d8waShlpFDinQ5MtvGU9xDAOzKH47+FFoney2baFIoMr952hKOLp1HR7VszoZvOsV/4+RRszNY7D17ba0te0ig==}
    peerDependencies:
      '@babel/core': ^7.0.0-0
    dependencies:
      '@babel/core': 7.15.8
      '@babel/helper-plugin-utils': 7.14.5
    dev: true

  /@babel/plugin-syntax-nullish-coalescing-operator/7.8.3_@babel+core@7.15.8:
    resolution: {integrity: sha512-aSff4zPII1u2QD7y+F8oDsz19ew4IGEJg9SVW+bqwpwtfFleiQDMdzA/R+UlWDzfnHFCxxleFT0PMIrR36XLNQ==}
    peerDependencies:
      '@babel/core': ^7.0.0-0
    dependencies:
      '@babel/core': 7.15.8
      '@babel/helper-plugin-utils': 7.14.5
    dev: true

  /@babel/plugin-syntax-numeric-separator/7.10.4_@babel+core@7.15.8:
    resolution: {integrity: sha512-9H6YdfkcK/uOnY/K7/aA2xpzaAgkQn37yzWUMRK7OaPOqOpGS1+n0H5hxT9AUw9EsSjPW8SVyMJwYRtWs3X3ug==}
    peerDependencies:
      '@babel/core': ^7.0.0-0
    dependencies:
      '@babel/core': 7.15.8
      '@babel/helper-plugin-utils': 7.14.5
    dev: true

  /@babel/plugin-syntax-object-rest-spread/7.8.3_@babel+core@7.15.8:
    resolution: {integrity: sha512-XoqMijGZb9y3y2XskN+P1wUGiVwWZ5JmoDRwx5+3GmEplNyVM2s2Dg8ILFQm8rWM48orGy5YpI5Bl8U1y7ydlA==}
    peerDependencies:
      '@babel/core': ^7.0.0-0
    dependencies:
      '@babel/core': 7.15.8
      '@babel/helper-plugin-utils': 7.14.5
    dev: true

  /@babel/plugin-syntax-optional-catch-binding/7.8.3_@babel+core@7.15.8:
    resolution: {integrity: sha512-6VPD0Pc1lpTqw0aKoeRTMiB+kWhAoT24PA+ksWSBrFtl5SIRVpZlwN3NNPQjehA2E/91FV3RjLWoVTglWcSV3Q==}
    peerDependencies:
      '@babel/core': ^7.0.0-0
    dependencies:
      '@babel/core': 7.15.8
      '@babel/helper-plugin-utils': 7.14.5
    dev: true

  /@babel/plugin-syntax-optional-chaining/7.8.3_@babel+core@7.15.8:
    resolution: {integrity: sha512-KoK9ErH1MBlCPxV0VANkXW2/dw4vlbGDrFgz8bmUsBGYkFRcbRwMh6cIJubdPrkxRwuGdtCk0v/wPTKbQgBjkg==}
    peerDependencies:
      '@babel/core': ^7.0.0-0
    dependencies:
      '@babel/core': 7.15.8
      '@babel/helper-plugin-utils': 7.14.5
    dev: true

  /@babel/plugin-syntax-top-level-await/7.14.5_@babel+core@7.15.8:
    resolution: {integrity: sha512-hx++upLv5U1rgYfwe1xBQUhRmU41NEvpUvrp8jkrSCdvGSnM5/qdRMtylJ6PG5OFkBaHkbTAKTnd3/YyESRHFw==}
    engines: {node: '>=6.9.0'}
    peerDependencies:
      '@babel/core': ^7.0.0-0
    dependencies:
      '@babel/core': 7.15.8
      '@babel/helper-plugin-utils': 7.14.5
    dev: true

  /@babel/plugin-syntax-typescript/7.14.5_@babel+core@7.15.8:
    resolution: {integrity: sha512-u6OXzDaIXjEstBRRoBCQ/uKQKlbuaeE5in0RvWdA4pN6AhqxTIwUsnHPU1CFZA/amYObMsuWhYfRl3Ch90HD0Q==}
    engines: {node: '>=6.9.0'}
    peerDependencies:
      '@babel/core': ^7.0.0-0
    dependencies:
      '@babel/core': 7.15.8
      '@babel/helper-plugin-utils': 7.14.5
    dev: true

  /@babel/template/7.15.4:
    resolution: {integrity: sha512-UgBAfEa1oGuYgDIPM2G+aHa4Nlo9Lh6mGD2bDBGMTbYnc38vulXPuC1MGjYILIEmlwl6Rd+BPR9ee3gm20CBtg==}
    engines: {node: '>=6.9.0'}
    dependencies:
      '@babel/code-frame': 7.15.8
      '@babel/parser': 7.15.8
      '@babel/types': 7.15.6
    dev: true

  /@babel/traverse/7.15.4:
    resolution: {integrity: sha512-W6lQD8l4rUbQR/vYgSuCAE75ADyyQvOpFVsvPPdkhf6lATXAsQIG9YdtOcu8BB1dZ0LKu+Zo3c1wEcbKeuhdlA==}
    engines: {node: '>=6.9.0'}
    dependencies:
      '@babel/code-frame': 7.15.8
      '@babel/generator': 7.15.8
      '@babel/helper-function-name': 7.15.4
      '@babel/helper-hoist-variables': 7.15.4
      '@babel/helper-split-export-declaration': 7.15.4
      '@babel/parser': 7.15.8
      '@babel/types': 7.15.6
      debug: 4.3.2
      globals: 11.12.0
    transitivePeerDependencies:
      - supports-color
    dev: true

  /@babel/types/7.15.6:
    resolution: {integrity: sha512-BPU+7QhqNjmWyDO0/vitH/CuhpV8ZmK1wpKva8nuyNF5MJfuRNWMc+hc14+u9xT93kvykMdncrJT19h74uB1Ig==}
    engines: {node: '>=6.9.0'}
    dependencies:
      '@babel/helper-validator-identifier': 7.15.7
      to-fast-properties: 2.0.0
    dev: true

  /@bcoe/v8-coverage/0.2.3:
    resolution: {integrity: sha512-0hYQ8SB4Db5zvZB4axdMHGwEaQjkZzFjQiN9LVYvIFB2nSUHW9tYpxWriPrWDASIxiaXax83REcLxuSdnGPZtw==}
    dev: true

  /@cspotcode/source-map-consumer/0.8.0:
    resolution: {integrity: sha512-41qniHzTU8yAGbCp04ohlmSrZf8bkf/iJsl3V0dRGsQN/5GFfx+LbCSsCpp2gqrqjTVg/K6O8ycoV35JIwAzAg==}
    engines: {node: '>= 12'}
    dev: true

  /@cspotcode/source-map-support/0.7.0:
    resolution: {integrity: sha512-X4xqRHqN8ACt2aHVe51OxeA2HjbcL4MqFqXkrmQszJ1NOUuUu5u6Vqx/0lZSVNku7velL5FC/s5uEAj1lsBMhA==}
    engines: {node: '>=12'}
    dependencies:
      '@cspotcode/source-map-consumer': 0.8.0
    dev: true

  /@eslint/eslintrc/0.4.3:
    resolution: {integrity: sha512-J6KFFz5QCYUJq3pf0mjEcCJVERbzv71PUIDczuh9JkwGEzced6CO5ADLHB1rbf/+oPBtoPfMYNOpGDzCANlbXw==}
    engines: {node: ^10.12.0 || >=12.0.0}
    dependencies:
      ajv: 6.12.6
      debug: 4.3.2
      espree: 7.3.1
      globals: 13.11.0
      ignore: 4.0.6
      import-fresh: 3.3.0
      js-yaml: 3.14.1
      minimatch: 3.0.4
      strip-json-comments: 3.1.1
    transitivePeerDependencies:
      - supports-color
    dev: true

  /@humanwhocodes/config-array/0.5.0:
    resolution: {integrity: sha512-FagtKFz74XrTl7y6HCzQpwDfXP0yhxe9lHLD1UZxjvZIcbyRz8zTFF/yYNfSfzU414eDwZ1SrO0Qvtyf+wFMQg==}
    engines: {node: '>=10.10.0'}
    dependencies:
      '@humanwhocodes/object-schema': 1.2.0
      debug: 4.3.2
      minimatch: 3.0.4
    transitivePeerDependencies:
      - supports-color
    dev: true

  /@humanwhocodes/object-schema/1.2.0:
    resolution: {integrity: sha512-wdppn25U8z/2yiaT6YGquE6X8sSv7hNMWSXYSSU1jGv/yd6XqjXgTDJ8KP4NgjTXfJ3GbRjeeb8RTV7a/VpM+w==}
    dev: true

  /@istanbuljs/load-nyc-config/1.1.0:
    resolution: {integrity: sha512-VjeHSlIzpv/NyD3N0YuHfXOPDIixcA1q2ZV98wsMqcYlPmv2n3Yb2lYP9XMElnaFVXg5A7YLTeLu6V84uQDjmQ==}
    engines: {node: '>=8'}
    dependencies:
      camelcase: 5.3.1
      find-up: 4.1.0
      get-package-type: 0.1.0
      js-yaml: 3.14.1
      resolve-from: 5.0.0
    dev: true

  /@istanbuljs/schema/0.1.3:
    resolution: {integrity: sha512-ZXRY4jNvVgSVQ8DL3LTcakaAtXwTVUxE81hslsyD2AtoXW/wVob10HkOJ1X/pAlcI7D+2YoZKg5do8G/w6RYgA==}
    engines: {node: '>=8'}
    dev: true

  /@jest/console/27.2.5:
    resolution: {integrity: sha512-smtlRF9vNKorRMCUtJ+yllIoiY8oFmfFG7xlzsAE76nKEwXNhjPOJIsc7Dv+AUitVt76t+KjIpUP9m98Crn2LQ==}
    engines: {node: ^10.13.0 || ^12.13.0 || ^14.15.0 || >=15.0.0}
    dependencies:
      '@jest/types': 27.2.5
      '@types/node': 12.20.29
      chalk: 4.1.2
      jest-message-util: 27.2.5
      jest-util: 27.2.5
      slash: 3.0.0
    dev: true

  /@jest/core/27.2.5:
    resolution: {integrity: sha512-VR7mQ+jykHN4WO3OvusRJMk4xCa2MFLipMS+43fpcRGaYrN1KwMATfVEXif7ccgFKYGy5D1TVXTNE4mGq/KMMA==}
    engines: {node: ^10.13.0 || ^12.13.0 || ^14.15.0 || >=15.0.0}
    peerDependencies:
      node-notifier: ^8.0.1 || ^9.0.0 || ^10.0.0
    peerDependenciesMeta:
      node-notifier:
        optional: true
    dependencies:
      '@jest/console': 27.2.5
      '@jest/reporters': 27.2.5
      '@jest/test-result': 27.2.5
      '@jest/transform': 27.2.5
      '@jest/types': 27.2.5
      '@types/node': 12.20.29
      ansi-escapes: 4.3.2
      chalk: 4.1.2
      emittery: 0.8.1
      exit: 0.1.2
      graceful-fs: 4.2.8
      jest-changed-files: 27.2.5
      jest-config: 27.2.5
      jest-haste-map: 27.2.5
      jest-message-util: 27.2.5
      jest-regex-util: 27.0.6
      jest-resolve: 27.2.5
      jest-resolve-dependencies: 27.2.5
      jest-runner: 27.2.5
      jest-runtime: 27.2.5
      jest-snapshot: 27.2.5
      jest-util: 27.2.5
      jest-validate: 27.2.5
      jest-watcher: 27.2.5
      micromatch: 4.0.4
      rimraf: 3.0.2
      slash: 3.0.0
      strip-ansi: 6.0.1
    transitivePeerDependencies:
      - bufferutil
      - canvas
      - supports-color
      - ts-node
      - utf-8-validate
    dev: true

  /@jest/core/27.2.5_ts-node@10.3.0:
    resolution: {integrity: sha512-VR7mQ+jykHN4WO3OvusRJMk4xCa2MFLipMS+43fpcRGaYrN1KwMATfVEXif7ccgFKYGy5D1TVXTNE4mGq/KMMA==}
    engines: {node: ^10.13.0 || ^12.13.0 || ^14.15.0 || >=15.0.0}
    peerDependencies:
      node-notifier: ^8.0.1 || ^9.0.0 || ^10.0.0
    peerDependenciesMeta:
      node-notifier:
        optional: true
    dependencies:
      '@jest/console': 27.2.5
      '@jest/reporters': 27.2.5
      '@jest/test-result': 27.2.5
      '@jest/transform': 27.2.5
      '@jest/types': 27.2.5
      '@types/node': 12.20.29
      ansi-escapes: 4.3.2
      chalk: 4.1.2
      emittery: 0.8.1
      exit: 0.1.2
      graceful-fs: 4.2.8
      jest-changed-files: 27.2.5
      jest-config: 27.2.5_ts-node@10.3.0
      jest-haste-map: 27.2.5
      jest-message-util: 27.2.5
      jest-regex-util: 27.0.6
      jest-resolve: 27.2.5
      jest-resolve-dependencies: 27.2.5
      jest-runner: 27.2.5
      jest-runtime: 27.2.5
      jest-snapshot: 27.2.5
      jest-util: 27.2.5
      jest-validate: 27.2.5
      jest-watcher: 27.2.5
      micromatch: 4.0.4
      rimraf: 3.0.2
      slash: 3.0.0
      strip-ansi: 6.0.1
    transitivePeerDependencies:
      - bufferutil
      - canvas
      - supports-color
      - ts-node
      - utf-8-validate
    dev: true

  /@jest/environment/27.2.5:
    resolution: {integrity: sha512-XvUW3q6OUF+54SYFCgbbfCd/BKTwm5b2MGLoc2jINXQLKQDTCS2P2IrpPOtQ08WWZDGzbhAzVhOYta3J2arubg==}
    engines: {node: ^10.13.0 || ^12.13.0 || ^14.15.0 || >=15.0.0}
    dependencies:
      '@jest/fake-timers': 27.2.5
      '@jest/types': 27.2.5
      '@types/node': 12.20.29
      jest-mock: 27.2.5
    dev: true

  /@jest/fake-timers/27.2.5:
    resolution: {integrity: sha512-ZGUb6jg7BgwY+nmO0TW10bc7z7Hl2G/UTAvmxEyZ/GgNFoa31tY9/cgXmqcxnnZ7o5Xs7RAOz3G1SKIj8IVDlg==}
    engines: {node: ^10.13.0 || ^12.13.0 || ^14.15.0 || >=15.0.0}
    dependencies:
      '@jest/types': 27.2.5
      '@sinonjs/fake-timers': 8.0.1
      '@types/node': 12.20.29
      jest-message-util: 27.2.5
      jest-mock: 27.2.5
      jest-util: 27.2.5
    dev: true

  /@jest/globals/27.2.5:
    resolution: {integrity: sha512-naRI537GM+enFVJQs6DcwGYPn/0vgJNb06zGVbzXfDfe/epDPV73hP1vqO37PqSKDeOXM2KInr6ymYbL1HTP7g==}
    engines: {node: ^10.13.0 || ^12.13.0 || ^14.15.0 || >=15.0.0}
    dependencies:
      '@jest/environment': 27.2.5
      '@jest/types': 27.2.5
      expect: 27.2.5
    dev: true

  /@jest/reporters/27.2.5:
    resolution: {integrity: sha512-zYuR9fap3Q3mxQ454VWF8I6jYHErh368NwcKHWO2uy2fwByqBzRHkf9j2ekMDM7PaSTWcLBSZyd7NNxR1iHxzQ==}
    engines: {node: ^10.13.0 || ^12.13.0 || ^14.15.0 || >=15.0.0}
    peerDependencies:
      node-notifier: ^8.0.1 || ^9.0.0 || ^10.0.0
    peerDependenciesMeta:
      node-notifier:
        optional: true
    dependencies:
      '@bcoe/v8-coverage': 0.2.3
      '@jest/console': 27.2.5
      '@jest/test-result': 27.2.5
      '@jest/transform': 27.2.5
      '@jest/types': 27.2.5
      '@types/node': 12.20.29
      chalk: 4.1.2
      collect-v8-coverage: 1.0.1
      exit: 0.1.2
      glob: 7.2.0
      graceful-fs: 4.2.8
      istanbul-lib-coverage: 3.0.2
      istanbul-lib-instrument: 4.0.3
      istanbul-lib-report: 3.0.0
      istanbul-lib-source-maps: 4.0.1
      istanbul-reports: 3.0.4
      jest-haste-map: 27.2.5
      jest-resolve: 27.2.5
      jest-util: 27.2.5
      jest-worker: 27.2.5
      slash: 3.0.0
      source-map: 0.6.1
      string-length: 4.0.2
      terminal-link: 2.1.1
      v8-to-istanbul: 8.1.0
    transitivePeerDependencies:
      - supports-color
    dev: true

  /@jest/source-map/27.0.6:
    resolution: {integrity: sha512-Fek4mi5KQrqmlY07T23JRi0e7Z9bXTOOD86V/uS0EIW4PClvPDqZOyFlLpNJheS6QI0FNX1CgmPjtJ4EA/2M+g==}
    engines: {node: ^10.13.0 || ^12.13.0 || ^14.15.0 || >=15.0.0}
    dependencies:
      callsites: 3.1.0
      graceful-fs: 4.2.8
      source-map: 0.6.1
    dev: true

  /@jest/test-result/27.2.5:
    resolution: {integrity: sha512-ub7j3BrddxZ0BdSnM5JCF6cRZJ/7j3wgdX0+Dtwhw2Po+HKsELCiXUTvh+mgS4/89mpnU1CPhZxe2mTvuLPJJg==}
    engines: {node: ^10.13.0 || ^12.13.0 || ^14.15.0 || >=15.0.0}
    dependencies:
      '@jest/console': 27.2.5
      '@jest/types': 27.2.5
      '@types/istanbul-lib-coverage': 2.0.3
      collect-v8-coverage: 1.0.1
    dev: true

  /@jest/test-sequencer/27.2.5:
    resolution: {integrity: sha512-8j8fHZRfnjbbdMitMAGFKaBZ6YqvFRFJlMJzcy3v75edTOqc7RY65S9JpMY6wT260zAcL2sTQRga/P4PglCu3Q==}
    engines: {node: ^10.13.0 || ^12.13.0 || ^14.15.0 || >=15.0.0}
    dependencies:
      '@jest/test-result': 27.2.5
      graceful-fs: 4.2.8
      jest-haste-map: 27.2.5
      jest-runtime: 27.2.5
    transitivePeerDependencies:
      - supports-color
    dev: true

  /@jest/transform/27.2.5:
    resolution: {integrity: sha512-29lRtAHHYGALbZOx343v0zKmdOg4Sb0rsA1uSv0818bvwRhs3TyElOmTVXlrw0v1ZTqXJCAH/cmoDXimBhQOJQ==}
    engines: {node: ^10.13.0 || ^12.13.0 || ^14.15.0 || >=15.0.0}
    dependencies:
      '@babel/core': 7.15.8
      '@jest/types': 27.2.5
      babel-plugin-istanbul: 6.0.0
      chalk: 4.1.2
      convert-source-map: 1.8.0
      fast-json-stable-stringify: 2.1.0
      graceful-fs: 4.2.8
      jest-haste-map: 27.2.5
      jest-regex-util: 27.0.6
      jest-util: 27.2.5
      micromatch: 4.0.4
      pirates: 4.0.1
      slash: 3.0.0
      source-map: 0.6.1
      write-file-atomic: 3.0.3
    transitivePeerDependencies:
      - supports-color
    dev: true

  /@jest/types/27.2.5:
    resolution: {integrity: sha512-nmuM4VuDtCZcY+eTpw+0nvstwReMsjPoj7ZR80/BbixulhLaiX+fbv8oeLW8WZlJMcsGQsTmMKT/iTZu1Uy/lQ==}
    engines: {node: ^10.13.0 || ^12.13.0 || ^14.15.0 || >=15.0.0}
    dependencies:
      '@types/istanbul-lib-coverage': 2.0.3
      '@types/istanbul-reports': 3.0.1
      '@types/node': 12.20.29
      '@types/yargs': 16.0.4
      chalk: 4.1.2
    dev: true

  /@js-joda/core/3.2.0:
    resolution: {integrity: sha512-PMqgJ0sw5B7FKb2d5bWYIoxjri+QlW/Pys7+Rw82jSH0QN3rB05jZ/VrrsUdh1w4+i2kw9JOejXGq/KhDOX7Kg==}
    dev: true

  /@microsoft/api-extractor-model/7.13.9:
    resolution: {integrity: sha512-t/XKTr8MlHRWgDr1fkyCzTQRR5XICf/WzIFs8yw1JLU8Olw99M3by4/dtpOZNskfqoW+J8NwOxovduU2csi4Ww==}
    dependencies:
      '@microsoft/tsdoc': 0.13.2
      '@microsoft/tsdoc-config': 0.15.2
      '@rushstack/node-core-library': 3.41.0
    dev: true

  /@microsoft/api-extractor/7.18.11:
    resolution: {integrity: sha512-WfN5MZry4TrF60OOcGadFDsGECF9JNKNT+8P/8crYAumAYQRitI2cUiQRlCWrgmFgCWNezsNZeI/2BggdnUqcg==}
    hasBin: true
    dependencies:
      '@microsoft/api-extractor-model': 7.13.9
      '@microsoft/tsdoc': 0.13.2
      '@microsoft/tsdoc-config': 0.15.2
      '@rushstack/node-core-library': 3.41.0
      '@rushstack/rig-package': 0.3.1
      '@rushstack/ts-command-line': 4.9.1
      colors: 1.2.5
      lodash: 4.17.21
      resolve: 1.17.0
      semver: 7.3.5
      source-map: 0.6.1
      typescript: 4.4.4
    dev: true

  /@microsoft/tsdoc-config/0.15.2:
    resolution: {integrity: sha512-mK19b2wJHSdNf8znXSMYVShAHktVr/ib0Ck2FA3lsVBSEhSI/TfXT7DJQkAYgcztTuwazGcg58ZjYdk0hTCVrA==}
    dependencies:
      '@microsoft/tsdoc': 0.13.2
      ajv: 6.12.6
      jju: 1.4.0
      resolve: 1.19.0
    dev: true

  /@microsoft/tsdoc/0.13.2:
    resolution: {integrity: sha512-WrHvO8PDL8wd8T2+zBGKrMwVL5IyzR3ryWUsl0PXgEV0QHup4mTLi0QcATefGI6Gx9Anu7vthPyyyLpY0EpiQg==}
    dev: true

  /@nodelib/fs.scandir/2.1.5:
    resolution: {integrity: sha512-vq24Bq3ym5HEQm2NKCr3yXDwjc7vTsEThRDnkp2DK9p1uqLR+DHurm/NOTo0KG7HYHU7eppKZj3MyqYuMBf62g==}
    engines: {node: '>= 8'}
    dependencies:
      '@nodelib/fs.stat': 2.0.5
      run-parallel: 1.2.0

  /@nodelib/fs.stat/2.0.5:
    resolution: {integrity: sha512-RkhPPp2zrqDAQA/2jNhnztcPAlv64XdhIp7a7454A5ovI7Bukxgt7MX7udwAu3zg1DcpPU0rz3VV1SeaqvY4+A==}
    engines: {node: '>= 8'}

  /@nodelib/fs.walk/1.2.8:
    resolution: {integrity: sha512-oGB+UxlgWcgQkgwo8GcEGwemoTFt3FIO9ababBmaGwXIoBKZ+GTy0pP185beGg7Llih/NSHSV2XAs1lnznocSg==}
    engines: {node: '>= 8'}
    dependencies:
      '@nodelib/fs.scandir': 2.1.5
      fastq: 1.13.0

  /@opentelemetry/api/1.0.3:
    resolution: {integrity: sha512-puWxACExDe9nxbBB3lOymQFrLYml2dVOrd7USiVRnSbgXE+KwBu+HxFvxrzfqsiSda9IWsXJG1ef7C1O2/GmKQ==}
    engines: {node: '>=8.0.0'}
    dev: true

  /@prisma/debug/3.2.1:
    resolution: {integrity: sha512-gzE+z0JzpHH+A6cIf2+VqueUFiFYM9HGHyxHzGyvRTR15QWkowzyupjFjQTJ6bouMSalqEkeI3EKsRzJZUsyCQ==}
    dependencies:
      '@types/debug': 4.1.7
      debug: 4.3.2
      ms: 2.1.3
    transitivePeerDependencies:
      - supports-color

  /@prisma/engines-version/3.3.0-22.45ee6c6e434b08cb2f775b84e83d815654922707:
    resolution: {integrity: sha512-Tfsv82JZp1+qfouaJT85Ca1dpHcq53DeDIBlCZYXK0eMd3gZzxJdXEdkPmqC8vHWl49YUFO42+rRmbEt8W+yNw==}

  /@prisma/engines/3.3.0-22.45ee6c6e434b08cb2f775b84e83d815654922707:
    resolution: {integrity: sha512-LjLR99ZajskEraDNp+TK7e799BCUQLUvJ5/yG0++7pLvBooiNCX+XdacJHMz5CruoYSEc+vZOqNSiPfMJ3b1TA==}
    requiresBuild: true

  /@prisma/fetch-engine/3.3.0-22.45ee6c6e434b08cb2f775b84e83d815654922707:
    resolution: {integrity: sha512-2//ADMjMh1r/EuVnOVxJgRl5dlelx+605PCiS751tbs5jUGf7vOkazOAZQvfqXMh1UIcGLjKvqyk18GdwejPVA==}
    dependencies:
      '@prisma/debug': 3.2.1
      '@prisma/get-platform': 3.3.0-22.45ee6c6e434b08cb2f775b84e83d815654922707
      chalk: 4.1.2
      execa: 5.1.1
      find-cache-dir: 3.3.2
      hasha: 5.2.2
      http-proxy-agent: 5.0.0
      https-proxy-agent: 5.0.0
      make-dir: 3.1.0
      node-fetch: 2.6.5
      p-filter: 2.1.0
      p-map: 4.0.0
      p-retry: 4.6.1
      progress: 2.0.3
      rimraf: 3.0.2
      temp-dir: 2.0.0
      tempy: 1.0.1
    transitivePeerDependencies:
      - supports-color

  /@prisma/get-platform/3.3.0-22.45ee6c6e434b08cb2f775b84e83d815654922707:
    resolution: {integrity: sha512-J6K6jQJb9f62JeDx6P1sfFfpWt0TCy45l3O6dbkoArLgMySJf4XDzHGC4UN2Q+XgyrTpkqIdYNngHW4hdWNd9A==}
    dependencies:
      '@prisma/debug': 3.2.1
    transitivePeerDependencies:
      - supports-color

  /@prisma/studio-common/0.437.0:
    resolution: {integrity: sha512-F1nEIpqkpcZge+8N5NuSWfkCRKnQNDajY9qAwox6RMAPB5GylUJdHbjfkmU17nNkvJ89eDAWv86y34pGLGaczg==}
    engines: {node: '>= 12'}
    dependencies:
      buffer: 6.0.3
    dev: true

  /@prisma/studio-pcw/0.437.0:
    resolution: {integrity: sha512-mzHbq7KAhznOg99DqRoda7ottCxns812Zrb/ZB7sr9RVaogZlbn+0t9IyIfVbd8gV+d6ARoIRfxnd9Ym8Q65Xg==}
    engines: {node: '>= 12'}
    peerDependencies:
      '@prisma/client': '*'
      '@prisma/sdk': '*'
    dependencies:
      debug: 4.3.2
      lodash: 4.17.21
    transitivePeerDependencies:
      - supports-color
    dev: true

  /@prisma/studio-server/0.437.0:
    resolution: {integrity: sha512-YwXlmLA3NGqKLgbHMoH+TgA3aKpeTFpEYart+EX/pwEgkwxCnZU/fCGg7clMDrt2Ud0UPe0h/1Ne8loG/AvVSA==}
    engines: {node: '>= 12'}
    peerDependencies:
      '@prisma/sdk': '*'
    dependencies:
      '@prisma/studio': 0.437.0
      '@prisma/studio-common': 0.437.0
      '@prisma/studio-pcw': 0.437.0
      checkpoint-client: 1.1.20
      cors: 2.8.5
      debug: 4.3.2
      express: 4.17.1
      untildify: 4.0.0
    transitivePeerDependencies:
      - supports-color
    dev: true

  /@prisma/studio/0.437.0:
    resolution: {integrity: sha512-R0FP4BIsBfaUEVydU1+zcnxJjuElTA6CmKmkKms/lnsxQY7jJIFenXRWIGLOp6f8LJ27FrZyFfIwUMlrvDjrTg==}
    dev: true

  /@rushstack/node-core-library/3.41.0:
    resolution: {integrity: sha512-JxdmqR+SHU04jTDaZhltMZL3/XTz2ZZM47DTN+FSPUGUVp6WmxLlvJnT5FoHrOZWUjL/FoIlZUdUPTSXjTjIcg==}
    dependencies:
      '@types/node': 12.20.24
      colors: 1.2.5
      fs-extra: 7.0.1
      import-lazy: 4.0.0
      jju: 1.4.0
      resolve: 1.17.0
      semver: 7.3.5
      timsort: 0.3.0
      z-schema: 3.18.4
    dev: true

  /@rushstack/rig-package/0.3.1:
    resolution: {integrity: sha512-DXQmrPWOCNoE2zPzHCShE1y47FlgbAg48wpaY058Qo/yKDzL0GlEGf5Ra2NIt22pMcp0R/HHh+kZGbqTnF4CrA==}
    dependencies:
      resolve: 1.17.0
      strip-json-comments: 3.1.1
    dev: true

  /@rushstack/ts-command-line/4.9.1:
    resolution: {integrity: sha512-zzoWB6OqVbMjnxlxbAUqbZqDWITUSHqwFCx7JbH5CVrjR9kcsB4NeWkN1I8GcR92beiOGvO3yPlB2NRo5Ugh+A==}
    dependencies:
      '@types/argparse': 1.0.38
      argparse: 1.0.10
      colors: 1.2.5
      string-argv: 0.3.1
    dev: true

  /@sindresorhus/slugify/1.1.2:
    resolution: {integrity: sha512-V9nR/W0Xd9TSGXpZ4iFUcFGhuOJtZX82Fzxj1YISlbSgKvIiNa7eLEZrT0vAraPOt++KHauIVNYgGRgjc13dXA==}
    engines: {node: '>=10'}
    dependencies:
      '@sindresorhus/transliterate': 0.1.2
      escape-string-regexp: 4.0.0

  /@sindresorhus/transliterate/0.1.2:
    resolution: {integrity: sha512-5/kmIOY9FF32nicXH+5yLNTX4NJ4atl7jRgqAJuIn/iyDFXBktOKDxCvyGE/EzmF4ngSUvjXxQUQlQiZ5lfw+w==}
    engines: {node: '>=10'}
    dependencies:
      escape-string-regexp: 2.0.0
      lodash.deburr: 4.1.0

  /@sinonjs/commons/1.8.3:
    resolution: {integrity: sha512-xkNcLAn/wZaX14RPlwizcKicDk9G3F8m2nU3L7Ukm5zBgTwiT0wsoFAHx9Jq56fJA1z/7uKGtCRu16sOUCLIHQ==}
    dependencies:
      type-detect: 4.0.8
    dev: true

  /@sinonjs/fake-timers/8.0.1:
    resolution: {integrity: sha512-AU7kwFxreVd6OAXcAFlKSmZquiRUU0FvYm44k1Y1QbK7Co4m0aqfGMhjykIeQp/H6rcl+nFmj0zfdUcGVs9Dew==}
    dependencies:
      '@sinonjs/commons': 1.8.3
    dev: true

  /@slack/types/1.10.0:
    resolution: {integrity: sha512-tA7GG7Tj479vojfV3AoxbckalA48aK6giGjNtgH6ihpLwTyHE3fIgRrvt8TWfLwW8X8dyu7vgmAsGLRG7hWWOg==}
    engines: {node: '>= 8.9.0', npm: '>= 5.5.1'}
    dev: true

  /@slack/webhook/6.0.0:
    resolution: {integrity: sha512-2fohfhLI9lkAmOSWt1R457JBsB3iFNqahu4GqdFZRtcp/bT+xeG/kPn/hQa78JS74poRjWTt5G/qJjNaWMGOEQ==}
    engines: {node: '>= 12.13.0', npm: '>= 6.12.0'}
    dependencies:
      '@slack/types': 1.10.0
      '@types/node': 14.17.22
      axios: 0.21.4
    transitivePeerDependencies:
      - debug
    dev: true

  /@tediousjs/connection-string/0.3.0:
    resolution: {integrity: sha512-d/keJiNKfpHo+GmSB8QcsAwBx8h+V1UbdozA5TD+eSLXprNY53JAYub47J9evsSKWDdNG5uVj0FiMozLKuzowQ==}
    dev: true

  /@timsuchanek/copy/1.4.5:
    resolution: {integrity: sha512-N4+2/DvfwzQqHYL/scq07fv8yXbZc6RyUxKJoE8Clm14JpLOf9yNI4VB4D6RsV3h9zgzZ4loJUydHKM7pp3blw==}
    hasBin: true
    dependencies:
      '@timsuchanek/sleep-promise': 8.0.1
      commander: 2.20.3
      mkdirp: 1.0.4
      prettysize: 2.0.0

  /@timsuchanek/sleep-promise/8.0.1:
    resolution: {integrity: sha512-cxHYbrXfnCWsklydIHSw5GCMHUPqpJ/enxWSyVHNOgNe61sit/+aOXTTI+VOdWkvVaJsI2vsB9N4+YDNITawOQ==}

  /@tootallnate/once/1.1.2:
    resolution: {integrity: sha512-RbzJvlNzmRq5c3O09UipeuXno4tA1FE6ikOjxZK0tuxVv3412l64l5t1W5pj4+rJq9vpkm/kwiR07aZXnsKPxw==}
    engines: {node: '>= 6'}
    dev: true

  /@tootallnate/once/2.0.0:
    resolution: {integrity: sha512-XCuKFP5PS55gnMVu3dty8KPatLqUoy/ZYzDzAGCQ8JNFCkLXzmI7vNHCR+XpbZaMWQK/vQubr7PkYq8g470J/A==}
    engines: {node: '>= 10'}

  /@tsconfig/node10/1.0.8:
    resolution: {integrity: sha512-6XFfSQmMgq0CFLY1MslA/CPUfhIL919M1rMsa5lP2P097N2Wd1sSX0tx1u4olM16fLNhtHZpRhedZJphNJqmZg==}
    dev: true

  /@tsconfig/node12/1.0.9:
    resolution: {integrity: sha512-/yBMcem+fbvhSREH+s14YJi18sp7J9jpuhYByADT2rypfajMZZN4WQ6zBGgBKp53NKmqI36wFYDb3yaMPurITw==}
    dev: true

  /@tsconfig/node14/1.0.1:
    resolution: {integrity: sha512-509r2+yARFfHHE7T6Puu2jjkoycftovhXRqW328PDXTVGKihlb1P8Z9mMZH04ebyajfRY7dedfGynlrFHJUQCg==}
    dev: true

  /@tsconfig/node16/1.0.2:
    resolution: {integrity: sha512-eZxlbI8GZscaGS7kkc/trHTT5xgrjH3/1n2JDwusC9iahPKWMRvRjJSAN5mCXviuTGQ/lHnhvv8Q1YTpnfz9gA==}
    dev: true

  /@tsd/typescript/4.4.4:
    resolution: {integrity: sha512-XNaotnbhU6sKSXYg9rVz4L9i9g+j+x1IIgMPztK8KumtMEsrLXcqPBKp/qzmUKwAZEqgHs4+TTz90dUu5/aIqQ==}
    hasBin: true
    dev: true

  /@types/argparse/1.0.38:
    resolution: {integrity: sha512-ebDJ9b0e702Yr7pWgB0jzm+CX4Srzz8RcXtLJDJB+BSccqMa36uyH/zUsSYao5+BD1ytv3k3rPYCq4mAE1hsXA==}
    dev: true

  /@types/babel__core/7.1.16:
    resolution: {integrity: sha512-EAEHtisTMM+KaKwfWdC3oyllIqswlznXCIVCt7/oRNrh+DhgT4UEBNC/jlADNjvw7UnfbcdkGQcPVZ1xYiLcrQ==}
    dependencies:
      '@babel/parser': 7.15.8
      '@babel/types': 7.15.6
      '@types/babel__generator': 7.6.3
      '@types/babel__template': 7.4.1
      '@types/babel__traverse': 7.14.2
    dev: true

  /@types/babel__generator/7.6.3:
    resolution: {integrity: sha512-/GWCmzJWqV7diQW54smJZzWbSFf4QYtF71WCKhcx6Ru/tFyQIY2eiiITcCAeuPbNSvT9YCGkVMqqvSk2Z0mXiA==}
    dependencies:
      '@babel/types': 7.15.6
    dev: true

  /@types/babel__template/7.4.1:
    resolution: {integrity: sha512-azBFKemX6kMg5Io+/rdGT0dkGreboUVR0Cdm3fz9QJWpaQGJRQXl7C+6hOTCZcMll7KFyEQpgbYI2lHdsS4U7g==}
    dependencies:
      '@babel/parser': 7.15.8
      '@babel/types': 7.15.6
    dev: true

  /@types/babel__traverse/7.14.2:
    resolution: {integrity: sha512-K2waXdXBi2302XUdcHcR1jCeU0LL4TD9HRs/gk0N2Xvrht+G/BfJa4QObBQZfhMdxiCpV3COl5Nfq4uKTeTnJA==}
    dependencies:
      '@babel/types': 7.15.6
    dev: true

  /@types/benchmark/2.1.1:
    resolution: {integrity: sha512-XmdNOarpSSxnb3DE2rRFOFsEyoqXLUL+7H8nSGS25vs+JS0018bd+cW5Ma9vdlkPmoTHSQ6e8EUFMFMxeE4l+g==}
    dev: true

  /@types/cross-spawn/6.0.2:
    resolution: {integrity: sha512-KuwNhp3eza+Rhu8IFI5HUXRP0LIhqH5cAjubUvGXXthh4YYBuP2ntwEX+Cz8GJoZUHlKo247wPWOfA9LYEq4cw==}
    dependencies:
      '@types/node': 12.20.29
    dev: false

  /@types/debug/4.1.7:
    resolution: {integrity: sha512-9AonUzyTjXXhEOa0DnqpzZi6VHlqKMswga9EXjpXnnqxwLtdvPPtlO8evrI5D9S6asFRCQ6v+wpiUKbw+vKqyg==}
    dependencies:
      '@types/ms': 0.7.31

  /@types/eslint/7.28.1:
    resolution: {integrity: sha512-XhZKznR3i/W5dXqUhgU9fFdJekufbeBd5DALmkuXoeFcjbQcPk+2cL+WLHf6Q81HWAnM2vrslIHpGVyCAviRwg==}
    dependencies:
      '@types/estree': 0.0.50
      '@types/json-schema': 7.0.9
    dev: true

  /@types/estree/0.0.50:
    resolution: {integrity: sha512-C6N5s2ZFtuZRj54k2/zyRhNDjJwwcViAM3Nbm8zjBpbqAdZ00mr0CFxvSKeO8Y/e03WVFLpQMdHYVfUd6SB+Hw==}
    dev: true

  /@types/fs-extra/9.0.13:
    resolution: {integrity: sha512-nEnwB++1u5lVDM2UI4c1+5R+FYaKfaAzS4OococimjVm3nQw3TuzH5UNsocrcTBbhnerblyHj4A49qXbIiZdpA==}
    dependencies:
      '@types/node': 16.10.5
    dev: true

  /@types/geojson/7946.0.8:
    resolution: {integrity: sha512-1rkryxURpr6aWP7R786/UQOkJ3PcpQiWkAXBmdWc7ryFWqN6a4xfK7BtjXvFBKO9LjQ+MWQSWxYeZX1OApnArA==}
    dev: true

  /@types/glob/7.1.4:
    resolution: {integrity: sha512-w+LsMxKyYQm347Otw+IfBXOv9UWVjpHpCDdbBMt8Kz/xbvCYNjP+0qPh91Km3iKfSRLBB0P7fAMf0KHrPu+MyA==}
    dependencies:
      '@types/minimatch': 3.0.5
      '@types/node': 14.17.22
    dev: true

  /@types/graceful-fs/4.1.5:
    resolution: {integrity: sha512-anKkLmZZ+xm4p8JWBf4hElkM4XR+EZeA2M9BAkkTldmcyDY4mbdIJnRghDJH3Ov5ooY7/UAoENtmdMSkaAd7Cw==}
    dependencies:
      '@types/node': 12.20.29
    dev: true

  /@types/graphviz/0.0.34:
    resolution: {integrity: sha512-5pyobgT+/NhwKy/LMLw14xFInvYXBPx4ITc2a5FvZbm6hcudcP73DpTKTlaZbjr8fdNAkaK9KdP8GAEF0iBwlQ==}
    dependencies:
      '@types/node': 14.17.22
    dev: true

  /@types/istanbul-lib-coverage/2.0.3:
    resolution: {integrity: sha512-sz7iLqvVUg1gIedBOvlkxPlc8/uVzyS5OwGz1cKjXzkl3FpL3al0crU8YGU1WoHkxn0Wxbw5tyi6hvzJKNzFsw==}
    dev: true

  /@types/istanbul-lib-report/3.0.0:
    resolution: {integrity: sha512-plGgXAPfVKFoYfa9NpYDAkseG+g6Jr294RqeqcqDixSbU34MZVJRi/P+7Y8GDpzkEwLaGZZOpKIEmeVZNtKsrg==}
    dependencies:
      '@types/istanbul-lib-coverage': 2.0.3
    dev: true

  /@types/istanbul-reports/3.0.1:
    resolution: {integrity: sha512-c3mAZEuK0lvBp8tmuL74XRKn1+y2dcwOUpH7x4WrF6gk1GIgiluDRgMYQtw2OFcBvAJWlt6ASU3tSqxp0Uu0Aw==}
    dependencies:
      '@types/istanbul-lib-report': 3.0.0
    dev: true

  /@types/jest/27.0.2:
    resolution: {integrity: sha512-4dRxkS/AFX0c5XW6IPMNOydLn2tEhNhJV7DnYK+0bjoJZ+QTmfucBlihX7aoEsh/ocYtkLC73UbnBXBXIxsULA==}
    dependencies:
      jest-diff: 27.2.5
      pretty-format: 27.2.5
    dev: true

  /@types/js-levenshtein/1.1.0:
    resolution: {integrity: sha512-14t0v1ICYRtRVcHASzes0v/O+TIeASb8aD55cWF1PidtInhFWSXcmhzhHqGjUWf9SUq1w70cvd1cWKUULubAfQ==}
    dev: true

  /@types/json-schema/7.0.9:
    resolution: {integrity: sha512-qcUXuemtEu+E5wZSJHNxUXeCZhAfXKQ41D+duX+VYPde7xyEVZci+/oXKJL13tnRs9lR2pr4fod59GT6/X1/yQ==}
    dev: true

  /@types/lz-string/1.3.34:
    resolution: {integrity: sha512-j6G1e8DULJx3ONf6NdR5JiR2ZY3K3PaaqiEuKYkLQO0Czfi1AzrtjfnfCROyWGeDd5IVMKCwsgSmMip9OWijow==}
    dev: true

  /@types/minimatch/3.0.5:
    resolution: {integrity: sha512-Klz949h02Gz2uZCMGwDUSDS1YBlTdDDgbWHi+81l29tQALUtvz4rAYi5uoVhE5Lagoq6DeqAUlbrHvW/mXDgdQ==}
    dev: true

  /@types/minimist/1.2.2:
    resolution: {integrity: sha512-jhuKLIRrhvCPLqwPcx6INqmKeiA5EWrsCOPhrlFSrbrmU4ZMPjj5Ul/oLCMDO98XRUIwVm78xICz4EPCektzeQ==}
    dev: true

  /@types/minipass/3.1.0:
    resolution: {integrity: sha512-b2yPKwCrB8x9SB65kcCistMoe3wrYnxxt5rJSZ1kprw0uOXvhuKi9kTQ746Y+Pbqoh+9C0N4zt0ztmTnG9yg7A==}
    dependencies:
      '@types/node': 12.20.29
    dev: true

  /@types/ms/0.7.31:
    resolution: {integrity: sha512-iiUgKzV9AuaEkZqkOLDIvlQiL6ltuZd9tGcW3gwpnX8JbuiuhFlEGmmFXEXkN50Cvq7Os88IY2v0dkDqXYWVgA==}

  /@types/mssql/6.0.8:
    resolution: {integrity: sha512-N3dr3o1c6EXhHhhNRaKpLTdAoXT/s6qDEJET5FID2gFCj58vIV9q/7RtkvYdE6ntpkJF5F9hpURhxT/oC62yLw==}
    dependencies:
      '@types/node': 12.20.29
      '@types/tedious': 4.0.5
    dev: true

  /@types/node-fetch/2.5.12:
    resolution: {integrity: sha512-MKgC4dlq4kKNa/mYrwpKfzQMB5X3ee5U6fSprkKpToBqBmX4nFZL9cW5jl6sWn+xpRJ7ypWh2yyqqr8UUCstSw==}
    dependencies:
      '@types/node': 12.20.29
      form-data: 3.0.1
    dev: true

  /@types/node/12.20.24:
    resolution: {integrity: sha512-yxDeaQIAJlMav7fH5AQqPH1u8YIuhYJXYBzxaQ4PifsU0GDO38MSdmEDeRlIxrKbC6NbEaaEHDanWb+y30U8SQ==}
    dev: true

  /@types/node/12.20.29:
    resolution: {integrity: sha512-dU2ypz+gO5va1OBvs0iT3BNHG5SgTqRvq8r+kU3e/LAseKapUJ8zTUE9Ve9fTpi27tN/7ahOAhCJwQWsffvsyw==}

  /@types/node/14.17.22:
    resolution: {integrity: sha512-6Mgu9YWd8j0dk9M8V9+5w6ktqIFCcn/fFXAVIDFk/niAOFiOiz4GeFAMWYAQjKrcsASbFqMkqR8/Y2wuVCAkNg==}
    dev: true

  /@types/node/16.10.5:
    resolution: {integrity: sha512-9iI3OOlkyOjLQQ9s+itIJNMRepDhB/96jW3fqduJ2FTPQj1dJjw6Q3QCImF9FE1wmdBs5QSun4FjDSFS8d8JLw==}
    dev: true

  /@types/normalize-package-data/2.4.1:
    resolution: {integrity: sha512-Gj7cI7z+98M282Tqmp2K5EIsoouUEzbBJhQQzDE3jSIRk6r9gsz0oUokqIUR4u1R3dMHo0pDHM7sNOHyhulypw==}

  /@types/parse-json/4.0.0:
    resolution: {integrity: sha512-//oorEZjL6sbPcKUaCdIGlIUeH26mgzimjBB77G6XRgnDl/L5wOnpyBGRe/Mmf5CVW3PwEBE1NjiMZ/ssFh4wA==}
    dev: true

  /@types/pg/8.6.1:
    resolution: {integrity: sha512-1Kc4oAGzAl7uqUStZCDvaLFqZrW9qWSjXOmBfdgyBP5La7Us6Mg4GBvRlSoaZMhQF/zSj1C8CtKMBkoiT8eL8w==}
    dependencies:
      '@types/node': 12.20.29
      pg-protocol: 1.5.0
      pg-types: 2.2.0
    dev: true

  /@types/prettier/2.4.1:
    resolution: {integrity: sha512-Fo79ojj3vdEZOHg3wR9ksAMRz4P3S5fDB5e/YWZiFnyFQI1WY2Vftu9XoXVVtJfxB7Bpce/QTqWSSntkz2Znrw==}
    dev: true

  /@types/prompts/2.0.14:
    resolution: {integrity: sha512-HZBd99fKxRWpYCErtm2/yxUZv6/PBI9J7N4TNFffl5JbrYMHBwF25DjQGTW3b3jmXq+9P6/8fCIb2ee57BFfYA==}
    dependencies:
      '@types/node': 12.20.29
    dev: true

  /@types/redis/2.8.32:
    resolution: {integrity: sha512-7jkMKxcGq9p242exlbsVzuJb57KqHRhNl4dHoQu2Y5v9bCAbtIXXH0R3HleSQW4CTOqpHIYUW3t6tpUj4BVQ+w==}
    dependencies:
      '@types/node': 14.17.22
    dev: true

  /@types/resolve/1.20.1:
    resolution: {integrity: sha512-Ku5+GPFa12S3W26Uwtw+xyrtIpaZsGYHH6zxNbZlstmlvMYSZRzOwzwsXbxlVUbHyUucctSyuFtu6bNxwYomIw==}
    dev: true

  /@types/retry/0.12.1:
    resolution: {integrity: sha512-xoDlM2S4ortawSWORYqsdU+2rxdh4LRW9ytc3zmT37RIKQh6IHyKwwtKhKis9ah8ol07DCkZxPt8BBvPjC6v4g==}

  /@types/rimraf/3.0.2:
    resolution: {integrity: sha512-F3OznnSLAUxFrCEu/L5PY8+ny8DtcFRjx7fZZ9bycvXRi3KPTRS9HOitGZwvPg0juRhXFWIeKX58cnX5YqLohQ==}
    dependencies:
      '@types/glob': 7.1.4
      '@types/node': 16.10.5
    dev: true

  /@types/shell-quote/1.7.1:
    resolution: {integrity: sha512-SWZ2Nom1pkyXCDohRSrkSKvDh8QOG9RfAsrt5/NsPQC4UQJ55eG0qClA40I+Gkez4KTQ0uDUT8ELRXThf3J5jw==}
    dev: true

  /@types/sqlite3/3.1.7:
    resolution: {integrity: sha512-8FHV/8Uzd7IwdHm5mvmF2Aif4aC/gjrt4axWD9SmfaxITnOjtOhCbOSTuqv/VbH1uq0QrwlaTj9aTz3gmR6u4w==}
    dependencies:
      '@types/node': 12.20.29
    dev: true

  /@types/stack-utils/2.0.1:
    resolution: {integrity: sha512-Hl219/BT5fLAaz6NDkSuhzasy49dwQS/DSdu4MdggFB8zcXv7vflBI3xp7FEmkmdDkBUI2bPUNeMttp2knYdxw==}
    dev: true

  /@types/stoppable/1.1.1:
    resolution: {integrity: sha512-b8N+fCADRIYYrGZOcmOR8ZNBOqhktWTB/bMUl5LvGtT201QKJZOOH5UsFyI3qtteM6ZAJbJqZoBcLqqxKIwjhw==}
    dependencies:
      '@types/node': 12.20.29
    dev: true

  /@types/tar/4.0.5:
    resolution: {integrity: sha512-cgwPhNEabHaZcYIy5xeMtux2EmYBitfqEceBUi2t5+ETy4dW6kswt6WX4+HqLeiiKOo42EXbGiDmVJ2x+vi37Q==}
    dependencies:
      '@types/minipass': 3.1.0
      '@types/node': 12.20.29
    dev: true

  /@types/tedious/4.0.5:
    resolution: {integrity: sha512-zlnChTP63Bds6kMBuKOR+qJPB9wcYf1zVm78qiXTnT1gbcU6wdTmSp28cd2BPxePy4mrGM6TnQG1fmHxQW1pZw==}
    dependencies:
      '@types/node': 12.20.29
    dev: true

  /@types/tunnel/0.0.3:
    resolution: {integrity: sha512-sOUTGn6h1SfQ+gbgqC364jLFBw2lnFqkgF3q0WovEHRLMrVD1sd5aufqi/aJObLekJO+Aq5z646U4Oxy6shXMA==}
    dependencies:
      '@types/node': 12.20.29
    dev: true

  /@types/ws/8.2.0:
    resolution: {integrity: sha512-cyeefcUCgJlEk+hk2h3N+MqKKsPViQgF5boi9TTHSK+PoR9KWBb/C5ccPcDyAqgsbAYHTwulch725DV84+pSpg==}
    dependencies:
      '@types/node': 16.10.5
    dev: true

  /@types/yargs-parser/20.2.1:
    resolution: {integrity: sha512-7tFImggNeNBVMsn0vLrpn1H1uPrUBdnARPTpZoitY37ZrdJREzf7I16tMrlK3hen349gr1NYh8CmZQa7CTG6Aw==}
    dev: true

  /@types/yargs/16.0.4:
    resolution: {integrity: sha512-T8Yc9wt/5LbJyCaLiHPReJa0kApcIgJ7Bn735GjItUfh08Z1pJvu8QZqb9s+mMvKV6WUQRV7K2R46YbjMXTTJw==}
    dependencies:
      '@types/yargs-parser': 20.2.1
    dev: true

  /@typescript-eslint/eslint-plugin/4.33.0_cc617358c89d3f38c52462f6d809db4c:
    resolution: {integrity: sha512-aINiAxGVdOl1eJyVjaWn/YcVAq4Gi/Yo35qHGCnqbWVz61g39D0h23veY/MA0rFFGfxK7TySg2uwDeNv+JgVpg==}
    engines: {node: ^10.12.0 || >=12.0.0}
    peerDependencies:
      '@typescript-eslint/parser': ^4.0.0
      eslint: ^5.0.0 || ^6.0.0 || ^7.0.0
      typescript: '*'
    peerDependenciesMeta:
      typescript:
        optional: true
    dependencies:
      '@typescript-eslint/experimental-utils': 4.33.0_eslint@7.32.0+typescript@4.4.4
      '@typescript-eslint/parser': 4.33.0_eslint@7.32.0+typescript@4.4.4
      '@typescript-eslint/scope-manager': 4.33.0
      debug: 4.3.2
      eslint: 7.32.0
      functional-red-black-tree: 1.0.1
      ignore: 5.1.8
      regexpp: 3.2.0
      semver: 7.3.5
      tsutils: 3.21.0_typescript@4.4.4
      typescript: 4.4.4
    transitivePeerDependencies:
      - supports-color
    dev: true

  /@typescript-eslint/experimental-utils/4.33.0_eslint@7.32.0+typescript@4.4.4:
    resolution: {integrity: sha512-zeQjOoES5JFjTnAhI5QY7ZviczMzDptls15GFsI6jyUOq0kOf9+WonkhtlIhh0RgHRnqj5gdNxW5j1EvAyYg6Q==}
    engines: {node: ^10.12.0 || >=12.0.0}
    peerDependencies:
      eslint: '*'
    dependencies:
      '@types/json-schema': 7.0.9
      '@typescript-eslint/scope-manager': 4.33.0
      '@typescript-eslint/types': 4.33.0
      '@typescript-eslint/typescript-estree': 4.33.0_typescript@4.4.4
      eslint: 7.32.0
      eslint-scope: 5.1.1
      eslint-utils: 3.0.0_eslint@7.32.0
    transitivePeerDependencies:
      - supports-color
      - typescript
    dev: true

  /@typescript-eslint/experimental-utils/5.0.0_eslint@7.32.0+typescript@4.4.4:
    resolution: {integrity: sha512-Dnp4dFIsZcPawD6CT1p5NibNUQyGSEz80sULJZkyhyna8AEqArmfwMwJPbmKzWVo4PabqNVzHYlzmcdLQWk+pg==}
    engines: {node: ^12.22.0 || ^14.17.0 || >=16.0.0}
    peerDependencies:
      eslint: '*'
    dependencies:
      '@types/json-schema': 7.0.9
      '@typescript-eslint/scope-manager': 5.0.0
      '@typescript-eslint/types': 5.0.0
      '@typescript-eslint/typescript-estree': 5.0.0_typescript@4.4.4
      eslint: 7.32.0
      eslint-scope: 5.1.1
      eslint-utils: 3.0.0_eslint@7.32.0
    transitivePeerDependencies:
      - supports-color
      - typescript
    dev: true

  /@typescript-eslint/parser/4.33.0_eslint@7.32.0+typescript@4.4.4:
    resolution: {integrity: sha512-ZohdsbXadjGBSK0/r+d87X0SBmKzOq4/S5nzK6SBgJspFo9/CUDJ7hjayuze+JK7CZQLDMroqytp7pOcFKTxZA==}
    engines: {node: ^10.12.0 || >=12.0.0}
    peerDependencies:
      eslint: ^5.0.0 || ^6.0.0 || ^7.0.0
      typescript: '*'
    peerDependenciesMeta:
      typescript:
        optional: true
    dependencies:
      '@typescript-eslint/scope-manager': 4.33.0
      '@typescript-eslint/types': 4.33.0
      '@typescript-eslint/typescript-estree': 4.33.0_typescript@4.4.4
      debug: 4.3.2
      eslint: 7.32.0
      typescript: 4.4.4
    transitivePeerDependencies:
      - supports-color
    dev: true

  /@typescript-eslint/scope-manager/4.33.0:
    resolution: {integrity: sha512-5IfJHpgTsTZuONKbODctL4kKuQje/bzBRkwHE8UOZ4f89Zeddg+EGZs8PD8NcN4LdM3ygHWYB3ukPAYjvl/qbQ==}
    engines: {node: ^8.10.0 || ^10.13.0 || >=11.10.1}
    dependencies:
      '@typescript-eslint/types': 4.33.0
      '@typescript-eslint/visitor-keys': 4.33.0
    dev: true

  /@typescript-eslint/scope-manager/5.0.0:
    resolution: {integrity: sha512-5RFjdA/ain/MDUHYXdF173btOKncIrLuBmA9s6FJhzDrRAyVSA+70BHg0/MW6TE+UiKVyRtX91XpVS0gVNwVDQ==}
    engines: {node: ^12.22.0 || ^14.17.0 || >=16.0.0}
    dependencies:
      '@typescript-eslint/types': 5.0.0
      '@typescript-eslint/visitor-keys': 5.0.0
    dev: true

  /@typescript-eslint/types/4.33.0:
    resolution: {integrity: sha512-zKp7CjQzLQImXEpLt2BUw1tvOMPfNoTAfb8l51evhYbOEEzdWyQNmHWWGPR6hwKJDAi+1VXSBmnhL9kyVTTOuQ==}
    engines: {node: ^8.10.0 || ^10.13.0 || >=11.10.1}
    dev: true

  /@typescript-eslint/types/5.0.0:
    resolution: {integrity: sha512-dU/pKBUpehdEqYuvkojmlv0FtHuZnLXFBn16zsDmlFF3LXkOpkAQ2vrKc3BidIIve9EMH2zfTlxqw9XM0fFN5w==}
    engines: {node: ^12.22.0 || ^14.17.0 || >=16.0.0}
    dev: true

  /@typescript-eslint/typescript-estree/4.33.0_typescript@4.4.4:
    resolution: {integrity: sha512-rkWRY1MPFzjwnEVHsxGemDzqqddw2QbTJlICPD9p9I9LfsO8fdmfQPOX3uKfUaGRDFJbfrtm/sXhVXN4E+bzCA==}
    engines: {node: ^10.12.0 || >=12.0.0}
    peerDependencies:
      typescript: '*'
    peerDependenciesMeta:
      typescript:
        optional: true
    dependencies:
      '@typescript-eslint/types': 4.33.0
      '@typescript-eslint/visitor-keys': 4.33.0
      debug: 4.3.2
      globby: 11.0.4
      is-glob: 4.0.3
      semver: 7.3.5
      tsutils: 3.21.0_typescript@4.4.4
      typescript: 4.4.4
    transitivePeerDependencies:
      - supports-color
    dev: true

  /@typescript-eslint/typescript-estree/5.0.0_typescript@4.4.4:
    resolution: {integrity: sha512-V/6w+PPQMhinWKSn+fCiX5jwvd1vRBm7AX7SJQXEGQtwtBvjMPjaU3YTQ1ik2UF1u96X7tsB96HMnulG3eLi9Q==}
    engines: {node: ^12.22.0 || ^14.17.0 || >=16.0.0}
    peerDependencies:
      typescript: '*'
    peerDependenciesMeta:
      typescript:
        optional: true
    dependencies:
      '@typescript-eslint/types': 5.0.0
      '@typescript-eslint/visitor-keys': 5.0.0
      debug: 4.3.2
      globby: 11.0.4
      is-glob: 4.0.3
      semver: 7.3.5
      tsutils: 3.21.0_typescript@4.4.4
      typescript: 4.4.4
    transitivePeerDependencies:
      - supports-color
    dev: true

  /@typescript-eslint/visitor-keys/4.33.0:
    resolution: {integrity: sha512-uqi/2aSz9g2ftcHWf8uLPJA70rUv6yuMW5Bohw+bwcuzaxQIHaKFZCKGoGXIrc9vkTJ3+0txM73K0Hq3d5wgIg==}
    engines: {node: ^8.10.0 || ^10.13.0 || >=11.10.1}
    dependencies:
      '@typescript-eslint/types': 4.33.0
      eslint-visitor-keys: 2.1.0
    dev: true

  /@typescript-eslint/visitor-keys/5.0.0:
    resolution: {integrity: sha512-yRyd2++o/IrJdyHuYMxyFyBhU762MRHQ/bAGQeTnN3pGikfh+nEmM61XTqaDH1XDp53afZ+waXrk0ZvenoZ6xw==}
    engines: {node: ^12.22.0 || ^14.17.0 || >=16.0.0}
    dependencies:
      '@typescript-eslint/types': 5.0.0
      eslint-visitor-keys: 3.0.0
    dev: true

  /@xmldom/xmldom/0.7.5:
    resolution: {integrity: sha512-V3BIhmY36fXZ1OtVcI9W+FxQqxVLsPKcNjWigIaa81dLC9IolJl5Mt4Cvhmr0flUnjSpTdrbMTSbXqYqV5dT6A==}
    engines: {node: '>=10.0.0'}
    dev: true

  /abab/2.0.5:
    resolution: {integrity: sha512-9IK9EadsbHo6jLWIpxpR6pL0sazTXV6+SQv25ZB+F7Bj9mJNaOc4nCRabwd5M/JwmUa8idz6Eci6eKfJryPs6Q==}
    dev: true

  /abbrev/1.1.1:
    resolution: {integrity: sha512-nne9/IiQ/hzIhY6pdDnbBtz7DjPTKrY00P/zvPSm5pOFkl6xuGrGnXn/VtTNNfNtAfZ9/1RtehkszU9qcTii0Q==}
    dev: true

  /abort-controller/3.0.0:
    resolution: {integrity: sha512-h8lQ8tacZYnR3vNQTgibj+tODHI5/+l06Au2Pcriv/Gmet0eaj4TwWH41sO9wnHDiQsEj19q0drzdWdeAHtweg==}
    engines: {node: '>=6.5'}
    dependencies:
      event-target-shim: 5.0.1
    dev: true

  /accepts/1.3.7:
    resolution: {integrity: sha512-Il80Qs2WjYlJIBNzNkK6KYqlVMTbZLXgHx2oT0pU/fjRHyEp+PEfEPY0R3WCwAGVOtauxh1hOxNgIf5bv7dQpA==}
    engines: {node: '>= 0.6'}
    dependencies:
      mime-types: 2.1.33
      negotiator: 0.6.2
    dev: true

  /acorn-globals/6.0.0:
    resolution: {integrity: sha512-ZQl7LOWaF5ePqqcX4hLuv/bLXYQNfNWw2c0/yX/TsPRKamzHcTGQnlCjHT3TsmkOUVEPS3crCxiPfdzE/Trlhg==}
    dependencies:
      acorn: 7.4.1
      acorn-walk: 7.2.0
    dev: true

  /acorn-jsx/5.3.2_acorn@7.4.1:
    resolution: {integrity: sha512-rq9s+JNhf0IChjtDXxllJ7g41oZk5SlXtp0LHwyA5cejwn7vKmKp4pPri6YEePv2PU65sAsegbXtIinmDFDXgQ==}
    peerDependencies:
      acorn: ^6.0.0 || ^7.0.0 || ^8.0.0
    dependencies:
      acorn: 7.4.1
    dev: true

  /acorn-walk/7.2.0:
    resolution: {integrity: sha512-OPdCF6GsMIP+Az+aWfAAOEt2/+iVDKE7oy6lJ098aoe59oAmK76qV6Gw60SbZ8jHuG2wH058GF4pLFbYamYrVA==}
    engines: {node: '>=0.4.0'}
    dev: true

  /acorn-walk/8.2.0:
    resolution: {integrity: sha512-k+iyHEuPgSw6SbuDpGQM+06HQUa04DZ3o+F6CSzXMvvI5KMvnaEqXe+YVe555R9nn6GPt404fos4wcgpw12SDA==}
    engines: {node: '>=0.4.0'}
    dev: true

  /acorn/7.4.1:
    resolution: {integrity: sha512-nQyp0o1/mNdbTO1PO6kHkwSrmgZ0MT/jCCpNiwbUjGoRN4dlBhqJtoQuCnEOKzgTVwg0ZWiCoQy6SxMebQVh8A==}
    engines: {node: '>=0.4.0'}
    hasBin: true
    dev: true

  /acorn/8.5.0:
    resolution: {integrity: sha512-yXbYeFy+jUuYd3/CDcg2NkIYE991XYX/bje7LmjJigUciaeO1JR4XxXgCIV1/Zc/dRuFEyw1L0pbA+qynJkW5Q==}
    engines: {node: '>=0.4.0'}
    hasBin: true
    dev: true

  /adal-node/0.2.3_debug@4.3.2:
    resolution: {integrity: sha512-gMKr8RuYEYvsj7jyfCv/4BfKToQThz20SP71N3AtFn3ia3yAR8Qt2T3aVQhuJzunWs2b38ZsQV0qsZPdwZr7VQ==}
    engines: {node: '>= 0.6.15'}
    dependencies:
      '@xmldom/xmldom': 0.7.5
      async: 2.6.3
      axios: 0.21.4_debug@4.3.2
      date-utils: 1.2.21
      jws: 3.2.2
      underscore: 1.13.1
      uuid: 3.4.0
      xpath.js: 1.1.0
    transitivePeerDependencies:
      - debug
    dev: true

  /agent-base/6.0.2:
    resolution: {integrity: sha512-RZNwNclF7+MS/8bDg70amg32dyeZGZxiDuQmZxKLAlQjr3jGyLx+4Kkk58UO7D2QdgFIQCovuSuZESne6RG6XQ==}
    engines: {node: '>= 6.0.0'}
    dependencies:
      debug: 4.3.2
    transitivePeerDependencies:
      - supports-color

  /aggregate-error/3.1.0:
    resolution: {integrity: sha512-4I7Td01quW/RpocfNayFdFVk1qSuoh0E7JrbRJ16nH01HhKFQ88INq9Sd+nd72zqRySlr9BmDA8xlEJ6vJMrYA==}
    engines: {node: '>=8'}
    dependencies:
      clean-stack: 2.2.0
      indent-string: 4.0.0

  /ajv/6.12.6:
    resolution: {integrity: sha512-j3fVLgvTo527anyYyJOGTYJbG+vnnQYvE0m5mmkc1TK+nxAppkCLMIL0aZ4dblVCNoGShhm+kzE4ZUykBoMg4g==}
    dependencies:
      fast-deep-equal: 3.1.3
      fast-json-stable-stringify: 2.1.0
      json-schema-traverse: 0.4.1
      uri-js: 4.4.1
    dev: true

  /ajv/8.6.3:
    resolution: {integrity: sha512-SMJOdDP6LqTkD0Uq8qLi+gMwSt0imXLSV080qFVwJCpH9U6Mb+SUGHAXM0KNbcBPguytWyvFxcHgMLe2D2XSpw==}
    dependencies:
      fast-deep-equal: 3.1.3
      json-schema-traverse: 1.0.0
      require-from-string: 2.0.2
      uri-js: 4.4.1
    dev: true

  /ansi-colors/4.1.1:
    resolution: {integrity: sha512-JoX0apGbHaUJBNl6yF+p6JAFYZ666/hhCGKN5t9QFjbJQKUU/g8MNbFDbvfrgKXvI1QpZplPOnwIo99lX/AAmA==}
    engines: {node: '>=6'}
    dev: true

  /ansi-escapes/4.3.2:
    resolution: {integrity: sha512-gKXj5ALrKWQLsYG9jlTRmR/xKluxHV+Z9QEwNIgCfM1/uwPMCuzVVnh5mwTd+OuBZcwSIMbqssNWRm1lE51QaQ==}
    engines: {node: '>=8'}
    dependencies:
      type-fest: 0.21.3

  /ansi-regex/2.1.1:
    resolution: {integrity: sha1-w7M6te42DYbg5ijwRorn7yfWVN8=}
    engines: {node: '>=0.10.0'}
    dev: true

  /ansi-regex/5.0.1:
    resolution: {integrity: sha512-quJQXlTSUGL2LH9SUXo8VwsY4soanhgo6LNSm84E1LBcE8s3O0wpdiRzyR9z/ZZJMlMWv37qOOb9pdJlMUEKFQ==}
    engines: {node: '>=8'}

  /ansi-styles/3.2.1:
    resolution: {integrity: sha512-VT0ZI6kZRdTh8YyJw3SMbYm/u+NqfsAxEpWO0Pf9sq8/e94WxxOpPKx9FR1FlyCtOVDNOQ+8ntlqFxiRc+r5qA==}
    engines: {node: '>=4'}
    dependencies:
      color-convert: 1.9.3

  /ansi-styles/4.3.0:
    resolution: {integrity: sha512-zbB9rCJAT1rbjiVDb2hqKFHNYLxgtk8NURxZ3IZwD3F6NtxbXZQCnnSi1Lkx+IDohdPlFp222wVALIheZJQSEg==}
    engines: {node: '>=8'}
    dependencies:
      color-convert: 2.0.1

  /ansi-styles/5.2.0:
    resolution: {integrity: sha512-Cxwpt2SfTzTtXcfOlzGEee8O+c+MmUgGrNiBcXnuWxuFJHe6a5Hz7qwhwe5OgaSYI0IJvkLqWX1ASG+cJOkEiA==}
    engines: {node: '>=10'}
    dev: true

  /anymatch/3.1.2:
    resolution: {integrity: sha512-P43ePfOAIupkguHUycrc4qJ9kz8ZiuOUijaETwX7THt0Y/GNK7v0aa8rY816xWjZ7rJdA5XdMcpVFTKMq+RvWg==}
    engines: {node: '>= 8'}
    dependencies:
      normalize-path: 3.0.0
      picomatch: 2.3.0
    dev: true

  /aproba/1.2.0:
    resolution: {integrity: sha512-Y9J6ZjXtoYh8RnXVCMOU/ttDmk1aBjunq9vO0ta5x85WDQiQfUF9sIPBITdbiiIVcBo03Hi3jMxigBtsddlXRw==}
    dev: true

  /archiver-utils/2.1.0:
    resolution: {integrity: sha512-bEL/yUb/fNNiNTuUz979Z0Yg5L+LzLxGJz8x79lYmR54fmTIb6ob/hNQgkQnIUDWIFjZVQwl9Xs356I6BAMHfw==}
    engines: {node: '>= 6'}
    dependencies:
      glob: 7.2.0
      graceful-fs: 4.2.8
      lazystream: 1.0.0
      lodash.defaults: 4.2.0
      lodash.difference: 4.5.0
      lodash.flatten: 4.4.0
      lodash.isplainobject: 4.0.6
      lodash.union: 4.6.0
      normalize-path: 3.0.0
      readable-stream: 2.3.7
    dev: false

  /archiver/4.0.2:
    resolution: {integrity: sha512-B9IZjlGwaxF33UN4oPbfBkyA4V1SxNLeIhR1qY8sRXSsbdUkEHrrOvwlYFPx+8uQeCe9M+FG6KgO+imDmQ79CQ==}
    engines: {node: '>= 8'}
    dependencies:
      archiver-utils: 2.1.0
      async: 3.2.1
      buffer-crc32: 0.2.13
      glob: 7.2.0
      readable-stream: 3.6.0
      tar-stream: 2.2.0
      zip-stream: 3.0.1
    dev: false

  /are-we-there-yet/1.1.7:
    resolution: {integrity: sha512-nxwy40TuMiUGqMyRHgCSWZ9FM4VAoRP4xUYSTv5ImRog+h9yISPbVH7H8fASCIzYn9wlEv4zvFL7uKDMCFQm3g==}
    dependencies:
      delegates: 1.0.0
      readable-stream: 2.3.7
    dev: true

  /arg/4.1.3:
    resolution: {integrity: sha512-58S9QDqG0Xx27YwPSt9fJxivjYl432YCwfDMfZ+71RAqUrZef7LrKQZ3LHLOwCS4FLNBplP533Zx895SeOCHvA==}
    dev: true

  /arg/5.0.1:
    resolution: {integrity: sha512-e0hDa9H2Z9AwFkk2qDlwhoMYE4eToKarchkQHovNdLTCYMHZHeRjI71crOh+dio4K6u1IcwubQqo79Ga4CyAQA==}

  /argparse/1.0.10:
    resolution: {integrity: sha512-o5Roy6tNG4SL/FOkCAN6RzjiakZS25RLYFrcMttJqbdd8BWrnA+fGz57iN5Pb06pvBGvl5gQ0B48dJlslXvoTg==}
    dependencies:
      sprintf-js: 1.0.3
    dev: true

  /array-flatten/1.1.1:
    resolution: {integrity: sha1-ml9pkFGx5wczKPKgCJaLZOopVdI=}
    dev: true

  /array-union/2.1.0:
    resolution: {integrity: sha512-HGyxoOTYUyCM6stUe6EJgnd4EoewAI7zMdfqO+kGjnlZmBDz/cR5pf8r/cR4Wq60sL/p0IkcjUEEPwS3GFrIyw==}
    engines: {node: '>=8'}

  /arrify/1.0.1:
    resolution: {integrity: sha1-iYUI2iIm84DfkEcoRWhJwVAaSw0=}
    engines: {node: '>=0.10.0'}
    dev: true

  /asn1/0.2.4:
    resolution: {integrity: sha512-jxwzQpLQjSmWXgwaCZE9Nz+glAG01yF1QnWgbhGwHI5A6FRIEY6IVqtHhIepHqI7/kyEyQEagBC5mBEFlIYvdg==}
    dependencies:
      safer-buffer: 2.1.2
    dev: true
    optional: true

  /assert-plus/1.0.0:
    resolution: {integrity: sha1-8S4PPF13sLHN2RRpQuTpbB5N1SU=}
    engines: {node: '>=0.8'}
    dev: true

  /astral-regex/2.0.0:
    resolution: {integrity: sha512-Z7tMw1ytTXt5jqMcOP+OQteU1VuNK9Y02uuJtKQ1Sv69jXQKKg5cibLwGJow8yzZP+eAc18EmLGPal0bp36rvQ==}
    engines: {node: '>=8'}

  /async/2.6.3:
    resolution: {integrity: sha512-zflvls11DCy+dQWzTW2dzuilv8Z5X/pjfmZOWba6TNIVDm+2UDaJmXSOXlasHKfNBs8oo3M0aT50fDEWfKZjXg==}
    dependencies:
      lodash: 4.17.21
    dev: true

  /async/3.2.1:
    resolution: {integrity: sha512-XdD5lRO/87udXCMC9meWdYiR+Nq6ZjUfXidViUZGu2F1MO4T3XwZ1et0hb2++BgLfhyJwy44BGB/yx80ABx8hg==}
    dev: false

  /asynckit/0.4.0:
    resolution: {integrity: sha1-x57Zf380y48robyXkLzDZkdLS3k=}
    dev: true

  /available-typed-arrays/1.0.5:
    resolution: {integrity: sha512-DMD0KiN46eipeziST1LPP/STfDU0sufISXmjSgvVsoU2tqxctQeASejWcfNtxYKqETM1UxQ8sp2OrSBWpHY6sw==}
    engines: {node: '>= 0.4'}
    dev: true

  /aws-sign2/0.7.0:
    resolution: {integrity: sha1-tG6JCTSpWR8tL2+G1+ap8bP+dqg=}
    dev: true
    optional: true

  /aws4/1.11.0:
    resolution: {integrity: sha512-xh1Rl34h6Fi1DC2WWKfxUTVqRsNnr6LsKz2+hfwDxQJWmrx8+c7ylaqBMcHfl1U1r2dsifOvKX3LQuLNZ+XSvA==}
    dev: true
    optional: true

  /axios/0.21.4:
    resolution: {integrity: sha512-ut5vewkiu8jjGBdqpM44XxjuCjq9LAKeHVmoVfHVzy8eHgxxq8SbAVQNovDA8mVi05kP0Ea/n/UzcSHcTJQfNg==}
    dependencies:
      follow-redirects: 1.14.4
    transitivePeerDependencies:
      - debug
    dev: true

  /axios/0.21.4_debug@4.3.2:
    resolution: {integrity: sha512-ut5vewkiu8jjGBdqpM44XxjuCjq9LAKeHVmoVfHVzy8eHgxxq8SbAVQNovDA8mVi05kP0Ea/n/UzcSHcTJQfNg==}
    dependencies:
      follow-redirects: 1.14.4_debug@4.3.2
    transitivePeerDependencies:
      - debug
    dev: true

  /babel-jest/27.2.5_@babel+core@7.15.8:
    resolution: {integrity: sha512-GC9pWCcitBhSuF7H3zl0mftoKizlswaF0E3qi+rPL417wKkCB0d+Sjjb0OfXvxj7gWiBf497ldgRMii68Xz+2g==}
    engines: {node: ^10.13.0 || ^12.13.0 || ^14.15.0 || >=15.0.0}
    peerDependencies:
      '@babel/core': ^7.8.0
    dependencies:
      '@babel/core': 7.15.8
      '@jest/transform': 27.2.5
      '@jest/types': 27.2.5
      '@types/babel__core': 7.1.16
      babel-plugin-istanbul: 6.0.0
      babel-preset-jest: 27.2.0_@babel+core@7.15.8
      chalk: 4.1.2
      graceful-fs: 4.2.8
      slash: 3.0.0
    transitivePeerDependencies:
      - supports-color
    dev: true

  /babel-plugin-istanbul/6.0.0:
    resolution: {integrity: sha512-AF55rZXpe7trmEylbaE1Gv54wn6rwU03aptvRoVIGP8YykoSxqdVLV1TfwflBCE/QtHmqtP8SWlTENqbK8GCSQ==}
    engines: {node: '>=8'}
    dependencies:
      '@babel/helper-plugin-utils': 7.14.5
      '@istanbuljs/load-nyc-config': 1.1.0
      '@istanbuljs/schema': 0.1.3
      istanbul-lib-instrument: 4.0.3
      test-exclude: 6.0.0
    transitivePeerDependencies:
      - supports-color
    dev: true

  /babel-plugin-jest-hoist/27.2.0:
    resolution: {integrity: sha512-TOux9khNKdi64mW+0OIhcmbAn75tTlzKhxmiNXevQaPbrBYK7YKjP1jl6NHTJ6XR5UgUrJbCnWlKVnJn29dfjw==}
    engines: {node: ^10.13.0 || ^12.13.0 || ^14.15.0 || >=15.0.0}
    dependencies:
      '@babel/template': 7.15.4
      '@babel/types': 7.15.6
      '@types/babel__core': 7.1.16
      '@types/babel__traverse': 7.14.2
    dev: true

  /babel-preset-current-node-syntax/1.0.1_@babel+core@7.15.8:
    resolution: {integrity: sha512-M7LQ0bxarkxQoN+vz5aJPsLBn77n8QgTFmo8WK0/44auK2xlCXrYcUxHFxgU7qW5Yzw/CjmLRK2uJzaCd7LvqQ==}
    peerDependencies:
      '@babel/core': ^7.0.0
    dependencies:
      '@babel/core': 7.15.8
      '@babel/plugin-syntax-async-generators': 7.8.4_@babel+core@7.15.8
      '@babel/plugin-syntax-bigint': 7.8.3_@babel+core@7.15.8
      '@babel/plugin-syntax-class-properties': 7.12.13_@babel+core@7.15.8
      '@babel/plugin-syntax-import-meta': 7.10.4_@babel+core@7.15.8
      '@babel/plugin-syntax-json-strings': 7.8.3_@babel+core@7.15.8
      '@babel/plugin-syntax-logical-assignment-operators': 7.10.4_@babel+core@7.15.8
      '@babel/plugin-syntax-nullish-coalescing-operator': 7.8.3_@babel+core@7.15.8
      '@babel/plugin-syntax-numeric-separator': 7.10.4_@babel+core@7.15.8
      '@babel/plugin-syntax-object-rest-spread': 7.8.3_@babel+core@7.15.8
      '@babel/plugin-syntax-optional-catch-binding': 7.8.3_@babel+core@7.15.8
      '@babel/plugin-syntax-optional-chaining': 7.8.3_@babel+core@7.15.8
      '@babel/plugin-syntax-top-level-await': 7.14.5_@babel+core@7.15.8
    dev: true

  /babel-preset-jest/27.2.0_@babel+core@7.15.8:
    resolution: {integrity: sha512-z7MgQ3peBwN5L5aCqBKnF6iqdlvZvFUQynEhu0J+X9nHLU72jO3iY331lcYrg+AssJ8q7xsv5/3AICzVmJ/wvg==}
    engines: {node: ^10.13.0 || ^12.13.0 || ^14.15.0 || >=15.0.0}
    peerDependencies:
      '@babel/core': ^7.0.0
    dependencies:
      '@babel/core': 7.15.8
      babel-plugin-jest-hoist: 27.2.0
      babel-preset-current-node-syntax: 1.0.1_@babel+core@7.15.8
    dev: true

  /balanced-match/1.0.2:
    resolution: {integrity: sha512-3oSeUO0TMV67hN1AmbXsK4yaqU7tjiHlbxRDZOpH0KW9+CeX4bRAaX0Anxt0tx2MrpRpWwQaPwIlISEJhYU5Pw==}

  /base64-js/1.5.1:
    resolution: {integrity: sha512-AKpaYlHn8t4SVbOHCy+b5+KKgvR4vrsD8vbvrbiQJps7fKDTkjkDry6ji0rUJjC0kzbNePLwzxq8iypo41qeWA==}

  /batching-toposort/1.2.0:
    resolution: {integrity: sha512-HDf0OOv00dqYGm+M5tJ121RTzX0sK9fxzBMKXYsuQrY0pKSOJjc5qa0DUtzvCGkgIVf1YON2G1e/MHEdHXVaRQ==}
    engines: {node: '>=8.0.0'}
    dev: true

  /bcrypt-pbkdf/1.0.2:
    resolution: {integrity: sha1-pDAdOJtqQ/m2f/PKEaP2Y342Dp4=}
    dependencies:
      tweetnacl: 0.14.5
    dev: true
    optional: true

  /binary-extensions/2.2.0:
    resolution: {integrity: sha512-jDctJ/IVQbZoJykoeHbhXpOlNBqGNcwXJKJog42E5HDPUwQTSdjCHdihjj0DlnheQ7blbT6dHOafNAiS8ooQKA==}
    engines: {node: '>=8'}
    dev: true

  /bl/4.1.0:
    resolution: {integrity: sha512-1W07cM9gS6DcLperZfFSj+bWLtaPGSOHWhPiGzXmvVJbRLdG82sH/Kn8EtW1VqWVA54AKf2h5k5BbnIbwF3h6w==}
    dependencies:
      buffer: 5.7.1
      inherits: 2.0.4
      readable-stream: 3.6.0

  /bl/5.0.0:
    resolution: {integrity: sha512-8vxFNZ0pflFfi0WXA3WQXlj6CaMEwsmh63I1CNp0q+wWv8sD0ARx1KovSQd0l2GkwrMIOyedq0EF1FxI+RCZLQ==}
    dependencies:
      buffer: 6.0.3
      inherits: 2.0.4
      readable-stream: 3.6.0
    dev: true

  /block-stream/0.0.9:
    resolution: {integrity: sha1-E+v+d4oDIFz+A3UUgeu0szAMEmo=}
    engines: {node: 0.4 || >=0.5.8}
    dependencies:
      inherits: 2.0.4
    dev: true
    optional: true

  /body-parser/1.19.0:
    resolution: {integrity: sha512-dhEPs72UPbDnAQJ9ZKMNTP6ptJaionhP5cBb541nXPlW60Jepo9RV/a4fX4XWW9CuFNK22krhrj1+rgzifNCsw==}
    engines: {node: '>= 0.8'}
    dependencies:
      bytes: 3.1.0
      content-type: 1.0.4
      debug: 2.6.9
      depd: 1.1.2
      http-errors: 1.7.2
      iconv-lite: 0.4.24
      on-finished: 2.3.0
      qs: 6.7.0
      raw-body: 2.4.0
      type-is: 1.6.18
    dev: true

  /brace-expansion/1.1.11:
    resolution: {integrity: sha512-iCuPHDFgrHX7H2vEI/5xpz07zSHB00TpugqhmYtVmMO6518mCuRMoOYFldEBl0g187ufozdaHgWKcYFb61qGiA==}
    dependencies:
      balanced-match: 1.0.2
      concat-map: 0.0.1

  /braces/3.0.2:
    resolution: {integrity: sha512-b8um+L1RzM3WDSzvhm6gIz1yfTbBt6YTlcEKAvsmqCZZFw46z626lVj9j1yEPW33H5H+lBQpZMP1k8l+78Ha0A==}
    engines: {node: '>=8'}
    dependencies:
      fill-range: 7.0.1

  /browser-process-hrtime/1.0.0:
    resolution: {integrity: sha512-9o5UecI3GhkpM6DrXr69PblIuWxPKk9Y0jHBRhdocZ2y7YECBFCsHm79Pr3OyR2AvjhDkabFJaDJMYRazHgsow==}
    dev: true

  /browserslist/4.17.4:
    resolution: {integrity: sha512-Zg7RpbZpIJRW3am9Lyckue7PLytvVxxhJj1CaJVlCWENsGEAOlnlt8X0ZxGRPp7Bt9o8tIRM5SEXy4BCPMJjLQ==}
    engines: {node: ^6 || ^7 || ^8 || ^9 || ^10 || ^11 || ^12 || >=13.7}
    hasBin: true
    dependencies:
      caniuse-lite: 1.0.30001265
      electron-to-chromium: 1.3.867
      escalade: 3.1.1
      node-releases: 2.0.0
      picocolors: 1.0.0
    dev: true

  /bs-logger/0.2.6:
    resolution: {integrity: sha512-pd8DCoxmbgc7hyPKOvxtqNcjYoOsABPQdcCUjGp3d42VR2CX1ORhk2A87oqqu5R1kk+76nsxZupkmyd+MVtCog==}
    engines: {node: '>= 6'}
    dependencies:
      fast-json-stable-stringify: 2.1.0
    dev: true

  /bser/2.1.1:
    resolution: {integrity: sha512-gQxTNE/GAfIIrmHLUE3oJyp5FO6HRBfhjnw4/wMmA63ZGDJnWBmgY/lyQBpnDUkGmAhbSe39tx2d/iTOAfglwQ==}
    dependencies:
      node-int64: 0.4.0
    dev: true

  /buffer-crc32/0.2.13:
    resolution: {integrity: sha1-DTM+PwDqxQqhRUq9MO+MKl2ackI=}
    dev: false

  /buffer-equal-constant-time/1.0.1:
    resolution: {integrity: sha1-+OcRMvf/5uAaXJaXpMbz5I1cyBk=}
    dev: true

  /buffer-from/1.1.2:
    resolution: {integrity: sha512-E+XQCRwSbaaiChtv6k6Dwgc+bx+Bs6vuKJHHl5kox/BaKbhiXzqQOwK4cO22yElGp2OCmjwVhT3HmxgyPGnJfQ==}
    dev: true

  /buffer-writer/2.0.0:
    resolution: {integrity: sha512-a7ZpuTZU1TRtnwyCNW3I5dc0wWNC3VR9S++Ewyk2HHZdrO3CQJqSpd+95Us590V6AL7JqUAH2IwZ/398PmNFgw==}
    engines: {node: '>=4'}
    dev: true

  /buffer/5.7.1:
    resolution: {integrity: sha512-EHcyIPBQ4BSGlvjB16k5KgAJ27CIsHY/2JBmCRReo48y9rQ3MaUzWX3KVlBa4U7MyX02HdVj0K7C3WaB3ju7FQ==}
    dependencies:
      base64-js: 1.5.1
      ieee754: 1.2.1

  /buffer/6.0.3:
    resolution: {integrity: sha512-FTiCpNxtwiZZHEZbcbTIcZjERVICn9yq/pDFkTl95/AxzD1naBctN7YO68riM/gLSDY7sdrMby8hofADYuuqOA==}
    dependencies:
      base64-js: 1.5.1
      ieee754: 1.2.1
    dev: true

  /bytes/3.1.0:
    resolution: {integrity: sha512-zauLjrfCG+xvoyaqLoV8bLVXXNGC4JqlxFCutSDWA6fJrTo2ZuvLYTqZ7aHBLZSMOopbzwv8f+wZcVzfVTI2Dg==}
    engines: {node: '>= 0.8'}
    dev: true

  /call-bind/1.0.2:
    resolution: {integrity: sha512-7O+FbCihrB5WGbFYesctwmTKae6rOiIzmz1icreWJ+0aA7LJfuqhEso2T9ncpcFtzMQtzXf2QGGueWJGTYsqrA==}
    dependencies:
      function-bind: 1.1.1
      get-intrinsic: 1.1.1
    dev: true

  /callsites/3.1.0:
    resolution: {integrity: sha512-P8BjAsXvZS+VIDUI11hHCQEv74YT67YUi5JJFNWIqL235sBmjX4+qx9Muvls5ivyNENctx46xQLQ3aTuE7ssaQ==}
    engines: {node: '>=6'}
    dev: true

  /camelcase-keys/6.2.2:
    resolution: {integrity: sha512-YrwaA0vEKazPBkn0ipTiMpSajYDSe+KjQfrjhcBMxJt/znbvlHd8Pw/Vamaz5EB4Wfhs3SUR3Z9mwRu/P3s3Yg==}
    engines: {node: '>=8'}
    dependencies:
      camelcase: 5.3.1
      map-obj: 4.3.0
      quick-lru: 4.0.1
    dev: true

  /camelcase/5.3.1:
    resolution: {integrity: sha512-L28STB170nwWS63UjtlEOE3dldQApaJXZkOI1uMFfzf3rRuPegHaHesyee+YxQ+W6SvRDQV6UrdOdRiR153wJg==}
    engines: {node: '>=6'}
    dev: true

  /camelcase/6.2.0:
    resolution: {integrity: sha512-c7wVvbw3f37nuobQNtgsgG9POC9qMbNuMQmTCqZv23b6MIz0fcYpBiOlv9gEN/hdLdnZTDQhg6e9Dq5M1vKvfg==}
    engines: {node: '>=10'}
    dev: true

  /caniuse-lite/1.0.30001265:
    resolution: {integrity: sha512-YzBnspggWV5hep1m9Z6sZVLOt7vrju8xWooFAgN6BA5qvy98qPAPb7vNUzypFaoh2pb3vlfzbDO8tB57UPGbtw==}
    dev: true

  /caseless/0.12.0:
    resolution: {integrity: sha1-G2gcIf+EAzyCZUMJBolCDRhxUdw=}
    dev: true
    optional: true

  /chalk/2.4.2:
    resolution: {integrity: sha512-Mti+f9lpJNcwF4tWV8/OrTTtF1gZi+f8FqlyAdouralcFWFQWF2+NgCHShjkCb+IFBLq9buZwE1xckQU4peSuQ==}
    engines: {node: '>=4'}
    dependencies:
      ansi-styles: 3.2.1
      escape-string-regexp: 1.0.5
      supports-color: 5.5.0

  /chalk/4.1.2:
    resolution: {integrity: sha512-oKnbhFyRIXpUuez8iBMmyEa4nbj4IOQyuhc/wy9kY7/WVPcwIO9VA668Pu8RkO7+0G76SLROeyw9CpQ061i4mA==}
    engines: {node: '>=10'}
    dependencies:
      ansi-styles: 4.3.0
      supports-color: 7.2.0

  /char-regex/1.0.2:
    resolution: {integrity: sha512-kWWXztvZ5SBQV+eRgKFeh8q5sLuZY2+8WUIzlxWVTg+oGwY14qylx1KbKzHd8P6ZYkAg0xyIDU9JMHhyJMZ1jw==}
    engines: {node: '>=10'}
    dev: true

  /checkpoint-client/1.1.20:
    resolution: {integrity: sha512-AHDELBFMXBV9Rzp4JaN0JR03YQomZpaaVFDjgH7Ue4CcPuzNV2dZ94ZORJ9OoQsASYca/uR7UNGXmeNuWHc+IQ==}
    dependencies:
      ci-info: 3.1.1
      env-paths: 2.2.1
      fast-write-atomic: 0.2.1
      make-dir: 3.1.0
      ms: 2.1.3
      node-fetch: 2.6.1
      uuid: 8.3.2

  /chokidar/3.5.2:
    resolution: {integrity: sha512-ekGhOnNVPgT77r4K/U3GDhu+FQ2S8TnK/s2KbIGXi0SZWuwkZ2QNyfWdZW+TVfn84DpEP7rLeCt2UI6bJ8GwbQ==}
    engines: {node: '>= 8.10.0'}
    dependencies:
      anymatch: 3.1.2
      braces: 3.0.2
      glob-parent: 5.1.2
      is-binary-path: 2.1.0
      is-glob: 4.0.3
      normalize-path: 3.0.0
      readdirp: 3.6.0
    optionalDependencies:
      fsevents: 2.3.2
    dev: true

  /chownr/1.1.4:
    resolution: {integrity: sha512-jJ0bqzaylmJtVnNgzTeSOs8DPavpbYgEr/b0YL8/2GO3xJEhInFmhKMUnEJQjZumK7KXGFhUy89PrsJWlakBVg==}
    dev: true

  /chownr/2.0.0:
    resolution: {integrity: sha512-bIomtDF5KGpdogkLd9VspvFzk9KfpyyGlS8YFVZl7TGPBHL5snIOnxeshwVgPteQ9b4Eydl+pVbIyE1DcvCWgQ==}
    engines: {node: '>=10'}
    dev: false

  /ci-info/3.1.1:
    resolution: {integrity: sha512-kdRWLBIJwdsYJWYJFtAFFYxybguqeF91qpZaggjG5Nf8QKdizFG2hjqvaTXbxFIcYbSaD74KpAXv6BSm17DHEQ==}

  /ci-info/3.2.0:
    resolution: {integrity: sha512-dVqRX7fLUm8J6FgHJ418XuIgDLZDkYcDFTeL6TA2gt5WlIZUQrrH6EZrNClwT/H0FateUsZkGIOPRrLbP+PR9A==}

  /cjs-module-lexer/1.2.2:
    resolution: {integrity: sha512-cOU9usZw8/dXIXKtwa8pM0OTJQuJkxMN6w30csNRUerHfeQ5R6U3kkU/FtJeIf3M202OHfY2U8ccInBG7/xogA==}
    dev: true

  /clean-stack/2.2.0:
    resolution: {integrity: sha512-4diC9HaTE+KRAMWhDhrGOECgWZxoevMc5TlkObMqNSsVU62PYzXZ/SMTjzyGAFF1YusgxGcSWTEXBhp0CPwQ1A==}
    engines: {node: '>=6'}

  /cli-cursor/3.1.0:
    resolution: {integrity: sha512-I/zHAwsKf9FqGoXM4WWRACob9+SNukZTd94DWF57E4toouRulbCxcUh6RKUEOQlYTHJnzkPMySvPNaaSLNfLZw==}
    engines: {node: '>=8'}
    dependencies:
      restore-cursor: 3.1.0

  /cli-truncate/2.1.0:
    resolution: {integrity: sha512-n8fOixwDD6b/ObinzTrp1ZKFzbgvKZvuz/TvejnLn1aQfC6r52XEx85FmuC+3HI+JM7coBRXUvNqEU2PHVrHpg==}
    engines: {node: '>=8'}
    dependencies:
      slice-ansi: 3.0.0
      string-width: 4.2.3

  /cliui/7.0.4:
    resolution: {integrity: sha512-OcRE68cOsVMXp1Yvonl/fzkQOyjLSu/8bhPDfQt0e0/Eb283TKP20Fs2MqoPsr9SwA595rRCA+QMzYc9nBP+JQ==}
    dependencies:
      string-width: 4.2.3
      strip-ansi: 6.0.1
      wrap-ansi: 7.0.0
    dev: true

  /co/4.6.0:
    resolution: {integrity: sha1-bqa989hTrlTMuOR7+gvz+QMfsYQ=}
    engines: {iojs: '>= 1.0.0', node: '>= 0.12.0'}
    dev: true

  /code-point-at/1.1.0:
    resolution: {integrity: sha1-DQcLTQQ6W+ozovGkDi7bPZpMz3c=}
    engines: {node: '>=0.10.0'}
    dev: true

  /collect-v8-coverage/1.0.1:
    resolution: {integrity: sha512-iBPtljfCNcTKNAto0KEtDfZ3qzjJvqE3aTGZsbhjSBlorqpXJlaWWtPO35D+ZImoC3KWejX64o+yPGxhWSTzfg==}
    dev: true

  /color-convert/1.9.3:
    resolution: {integrity: sha512-QfAUtd+vFdAtFQcC8CCyYt1fYWxSqAiK2cSD6zDB8N3cpsEBAvRxp9zOGg6G/SHHJYAT88/az/IuDGALsNVbGg==}
    dependencies:
      color-name: 1.1.3

  /color-convert/2.0.1:
    resolution: {integrity: sha512-RRECPsj7iu/xb5oKYcsFHSppFNnsj/52OVTRKb4zP5onXwVF3zVmmToNcOfGC+CRDpfK/U584fMg38ZHCaElKQ==}
    engines: {node: '>=7.0.0'}
    dependencies:
      color-name: 1.1.4

  /color-name/1.1.3:
    resolution: {integrity: sha1-p9BVi9icQveV3UIyj3QIMcpTvCU=}

  /color-name/1.1.4:
    resolution: {integrity: sha512-dOy+3AuW3a2wNbZHIuMZpTcgjGuLU/uBL/ubcZF9OXbDo8ff4O8yVp5Bf0efS8uEoYo5q4Fx7dY9OgQGXgAsQA==}

  /colorette/1.4.0:
    resolution: {integrity: sha512-Y2oEozpomLn7Q3HFP7dpww7AtMJplbM9lGZP6RDfHqmbeRjiwRg4n6VM6j4KLmRke85uWEI7JqF17f3pqdRA0g==}
    dev: true

  /colors/1.2.5:
    resolution: {integrity: sha512-erNRLao/Y3Fv54qUa0LBB+//Uf3YwMUmdJinN20yMXm9zdKKqH9wt7R9IIVZ+K7ShzfpLV/Zg8+VyrBJYB4lpg==}
    engines: {node: '>=0.1.90'}
    dev: true

  /combined-stream/1.0.8:
    resolution: {integrity: sha512-FQN4MRfuJeHf7cBbBMJFXhKSDq+2kAArBlmRBvcvFE5BB1HZKXtSFASDhdlz9zOYwxh8lDdnvmMOe/+5cdoEdg==}
    engines: {node: '>= 0.8'}
    dependencies:
      delayed-stream: 1.0.0
    dev: true

  /commander/2.20.3:
    resolution: {integrity: sha512-GpVkmM8vF2vQUkj2LvZmD35JxeJOLCwJ9cUkugyk2nuhbv3+mJvpLYYt+0+USMxE+oj+ey/lJEnhZw75x/OMcQ==}

  /commander/8.2.0:
    resolution: {integrity: sha512-LLKxDvHeL91/8MIyTAD5BFMNtoIwztGPMiM/7Bl8rIPmHCZXRxmSWr91h57dpOpnQ6jIUqEWdXE/uBYMfiVZDA==}
    engines: {node: '>= 12'}
    dev: true

  /commondir/1.0.1:
    resolution: {integrity: sha1-3dgA2gxmEnOTzKWVDqloo6rxJTs=}

  /compress-commons/3.0.0:
    resolution: {integrity: sha512-FyDqr8TKX5/X0qo+aVfaZ+PVmNJHJeckFBlq8jZGSJOgnynhfifoyl24qaqdUdDIBe0EVTHByN6NAkqYvE/2Xg==}
    engines: {node: '>= 8'}
    dependencies:
      buffer-crc32: 0.2.13
      crc32-stream: 3.0.1
      normalize-path: 3.0.0
      readable-stream: 2.3.7
    dev: false

  /concat-map/0.0.1:
    resolution: {integrity: sha1-2Klr13/Wjfd5OnMDajug1UBdR3s=}

  /console-control-strings/1.1.0:
    resolution: {integrity: sha1-PXz0Rk22RG6mRL9LOVB/mFEAjo4=}
    dev: true

  /content-disposition/0.5.3:
    resolution: {integrity: sha512-ExO0774ikEObIAEV9kDo50o+79VCUdEB6n6lzKgGwupcVeRlhrj3qGAfwq8G6uBJjkqLrhT0qEYFcWng8z1z0g==}
    engines: {node: '>= 0.6'}
    dependencies:
      safe-buffer: 5.1.2
    dev: true

  /content-type/1.0.4:
    resolution: {integrity: sha512-hIP3EEPs8tB9AT1L+NUqtwOAps4mk2Zob89MWXMHjHWg9milF/j4osnnQLXBCBFBk/tvIG/tUc9mOUJiPBhPXA==}
    engines: {node: '>= 0.6'}
    dev: true

  /convert-source-map/1.8.0:
    resolution: {integrity: sha512-+OQdjP49zViI/6i7nIJpA8rAl4sV/JdPfU9nZs3VqOwGIgizICvuN2ru6fMd+4llL0tar18UYJXfZ/TWtmhUjA==}
    dependencies:
      safe-buffer: 5.1.2
    dev: true

  /cookie-signature/1.0.6:
    resolution: {integrity: sha1-4wOogrNCzD7oylE6eZmXNNqzriw=}
    dev: true

  /cookie/0.4.0:
    resolution: {integrity: sha512-+Hp8fLp57wnUSt0tY0tHEXh4voZRDnoIrZPqlo3DPiI4y9lwg/jqx+1Om94/W6ZaPDOUbnjOt/99w66zk+l1Xg==}
    engines: {node: '>= 0.6'}
    dev: true

  /core-util-is/1.0.2:
    resolution: {integrity: sha1-tf1UIgqivFq1eqtxQMlAdUUDwac=}
    dev: true

  /core-util-is/1.0.3:
    resolution: {integrity: sha512-ZQBvi1DcpJ4GDqanjucZ2Hj3wEO5pZDS89BWbkcrvdxksJorwUDDZamX9ldFkp9aw2lmBDLgkObEA4DWNJ9FYQ==}

  /cors/2.8.5:
    resolution: {integrity: sha512-KIHbLJqu73RGr/hnbrO9uBeixNGuvSQjul/jdFvS/KFSIH1hWVd1ng7zOHx+YrEfInLG7q4n6GHQ9cDtxv/P6g==}
    engines: {node: '>= 0.10'}
    dependencies:
      object-assign: 4.1.1
      vary: 1.1.2
    dev: true

  /cosmiconfig/7.0.1:
    resolution: {integrity: sha512-a1YWNUV2HwGimB7dU2s1wUMurNKjpx60HxBB6xUM8Re+2s1g1IIfJvFR0/iCF+XHdE0GMTKTuLR32UQff4TEyQ==}
    engines: {node: '>=10'}
    dependencies:
      '@types/parse-json': 4.0.0
      import-fresh: 3.3.0
      parse-json: 5.2.0
      path-type: 4.0.0
      yaml: 1.10.2
    dev: true

  /crc/3.8.0:
    resolution: {integrity: sha512-iX3mfgcTMIq3ZKLIsVFAbv7+Mc10kxabAGQb8HvjA1o3T1PIYprbakQ65d3I+2HGHt6nSKkM9PYjgoJO2KcFBQ==}
    dependencies:
      buffer: 5.7.1
    dev: false

  /crc32-stream/3.0.1:
    resolution: {integrity: sha512-mctvpXlbzsvK+6z8kJwSJ5crm7yBwrQMTybJzMw1O4lLGJqjlDCXY2Zw7KheiA6XBEcBmfLx1D88mjRGVJtY9w==}
    engines: {node: '>= 6.9.0'}
    dependencies:
      crc: 3.8.0
      readable-stream: 3.6.0
    dev: false

  /create-require/1.1.1:
    resolution: {integrity: sha512-dcKFX3jn0MpIaXjisoRvexIJVEKzaq7z2rZKxf+MSr9TkdmHmsU4m2lcLojrj/FHl8mk5VxMmYA+ftRkP/3oKQ==}
    dev: true

  /cross-spawn/7.0.3:
    resolution: {integrity: sha512-iRDPJKUPVEND7dHPO8rkbOnPpyDygcDFtWjpeWNCgy8WP2rXcxXL8TskReQl6OrB2G7+UJrags1q15Fudc7G6w==}
    engines: {node: '>= 8'}
    dependencies:
      path-key: 3.1.1
      shebang-command: 2.0.0
      which: 2.0.2

  /crypto-random-string/2.0.0:
    resolution: {integrity: sha512-v1plID3y9r/lPhviJ1wrXpLeyUIGAZ2SHNYTEapm7/8A9nLPoyvVp3RK/EPFqn5kEznyWgYZNsRtYYIWbuG8KA==}
    engines: {node: '>=8'}

  /cssom/0.3.8:
    resolution: {integrity: sha512-b0tGHbfegbhPJpxpiBPU2sCkigAqtM9O121le6bbOlgyV+NyGyCmVfJ6QW9eRjz8CpNfWEOYBIMIGRYkLwsIYg==}
    dev: true

  /cssom/0.4.4:
    resolution: {integrity: sha512-p3pvU7r1MyyqbTk+WbNJIgJjG2VmTIaB10rI93LzVPrmDJKkzKYMtxxyAvQXR/NS6otuzveI7+7BBq3SjBS2mw==}
    dev: true

  /cssstyle/2.3.0:
    resolution: {integrity: sha512-AZL67abkUzIuvcHqk7c09cezpGNcxUxU4Ioi/05xHk4DQeTkWmGYftIE6ctU6AEt+Gn4n1lDStOtj7FKycP71A==}
    engines: {node: '>=8'}
    dependencies:
      cssom: 0.3.8
    dev: true

  /dashdash/1.14.1:
    resolution: {integrity: sha1-hTz6D3y+L+1d4gMmuN1YEDX24vA=}
    engines: {node: '>=0.10'}
    dependencies:
      assert-plus: 1.0.0
    dev: true
    optional: true

  /data-urls/2.0.0:
    resolution: {integrity: sha512-X5eWTSXO/BJmpdIKCRuKUgSCgAN0OwliVK3yPKbwIWU1Tdw5BRajxlzMidvh+gwko9AfQ9zIj52pzF91Q3YAvQ==}
    engines: {node: '>=10'}
    dependencies:
      abab: 2.0.5
      whatwg-mimetype: 2.3.0
      whatwg-url: 8.7.0
    dev: true

  /date-utils/1.2.21:
    resolution: {integrity: sha1-YfsWzcEnSzyayq/+n8ad+HIKK2Q=}
    engines: {node: '>0.4.0'}
    dev: true

  /debug/2.6.9:
    resolution: {integrity: sha512-bC7ElrdJaJnPbAP+1EotYvqZsb3ecl5wi6Bfi6BJTUcNowp6cvspg0jXznRTKDjm/E7AdgFBVeAPVMNcKGsHMA==}
    dependencies:
      ms: 2.0.0
    dev: true

  /debug/3.2.7:
    resolution: {integrity: sha512-CFjzYYAi4ThfiQvizrFQevTTXHtnCqWfe7x1AhgEscTz6ZbLbfoLRLPugTQyBth6f8ZERVUSyWHFD/7Wu4t1XQ==}
    dependencies:
      ms: 2.1.3
    dev: true

  /debug/4.3.2:
    resolution: {integrity: sha512-mOp8wKcvj7XxC78zLgw/ZA+6TSgkoE2C/ienthhRD298T7UNwAg9diBpLRxC0mOezLl4B0xV7M0cCO6P/O0Xhw==}
    engines: {node: '>=6.0'}
    peerDependencies:
      supports-color: '*'
    peerDependenciesMeta:
      supports-color:
        optional: true
    dependencies:
      ms: 2.1.2

  /debug/4.3.2_supports-color@8.1.1:
    resolution: {integrity: sha512-mOp8wKcvj7XxC78zLgw/ZA+6TSgkoE2C/ienthhRD298T7UNwAg9diBpLRxC0mOezLl4B0xV7M0cCO6P/O0Xhw==}
    engines: {node: '>=6.0'}
    peerDependencies:
      supports-color: '*'
    peerDependenciesMeta:
      supports-color:
        optional: true
    dependencies:
      ms: 2.1.2
      supports-color: 8.1.1
    dev: true

  /decamelize-keys/1.1.0:
    resolution: {integrity: sha1-0XGoeTMlKAfrPLYdwcFEXQeN8tk=}
    engines: {node: '>=0.10.0'}
    dependencies:
      decamelize: 1.2.0
      map-obj: 1.0.1
    dev: true

  /decamelize/1.2.0:
    resolution: {integrity: sha1-9lNNFRSCabIDUue+4m9QH5oZEpA=}
    engines: {node: '>=0.10.0'}
    dev: true

  /decimal.js/10.3.1:
    resolution: {integrity: sha512-V0pfhfr8suzyPGOx3nmq4aHqabehUZn6Ch9kyFpV79TGDTWFmHqUqXdabR7QHqxzrYolF4+tVmJhUG4OURg5dQ==}
    dev: true

  /decompress-response/4.2.1:
    resolution: {integrity: sha512-jOSne2qbyE+/r8G1VU+G/82LBs2Fs4LAsTiLSHOCOMZQl2OKZ6i8i4IyHemTe+/yIXOtTcRQMzPcgyhoFlqPkw==}
    engines: {node: '>=8'}
    dependencies:
      mimic-response: 2.1.0
    dev: true
    optional: true

  /dedent/0.7.0:
    resolution: {integrity: sha1-JJXduvbrh0q7Dhvp3yLS5aVEMmw=}
    dev: true

  /deep-extend/0.6.0:
    resolution: {integrity: sha512-LOHxIOaPYdHlJRtCQfDIVZtfw/ufM8+rVj649RIHzcm/vGwQRXFt6OPqIFWsm2XEMrNIEtWR64sY1LEKD2vAOA==}
    engines: {node: '>=4.0.0'}
    dev: true

  /deep-is/0.1.4:
    resolution: {integrity: sha512-oIPzksmTg4/MriiaYGO+okXDT7ztn/w3Eptv/+gSIdMdKsJo0u4CfYNFJPy+4SKMuCqGw2wxnA+URMg3t8a/bQ==}
    dev: true

  /deepmerge/4.2.2:
    resolution: {integrity: sha512-FJ3UgI4gIl+PHZm53knsuSFpE+nESMr7M4v9QcgB7S63Kj/6WqMiFQJpBBYz1Pt+66bZpP3Q7Lye0Oo9MPKEdg==}
    engines: {node: '>=0.10.0'}
    dev: true

  /define-properties/1.1.3:
    resolution: {integrity: sha512-3MqfYKj2lLzdMSf8ZIZE/V+Zuy+BgD6f164e8K2w7dgnpKArBDerGYpM46IYYcjnkdPNMjPk9A6VFB8+3SKlXQ==}
    engines: {node: '>= 0.4'}
    dependencies:
      object-keys: 1.1.1
    dev: true

  /del/6.0.0:
    resolution: {integrity: sha512-1shh9DQ23L16oXSZKB2JxpL7iMy2E0S9d517ptA1P8iw0alkPtQcrKH7ru31rYtKwF499HkTu+DRzq3TCKDFRQ==}
    engines: {node: '>=10'}
    dependencies:
      globby: 11.0.4
      graceful-fs: 4.2.8
      is-glob: 4.0.3
      is-path-cwd: 2.2.0
      is-path-inside: 3.0.3
      p-map: 4.0.0
      rimraf: 3.0.2
      slash: 3.0.0

  /delayed-stream/1.0.0:
    resolution: {integrity: sha1-3zrhmayt+31ECqrgsp4icrJOxhk=}
    engines: {node: '>=0.4.0'}
    dev: true

  /delegates/1.0.0:
    resolution: {integrity: sha1-hMbhWbgZBP3KWaDvRM2HDTElD5o=}
    dev: true

  /denque/1.5.1:
    resolution: {integrity: sha512-XwE+iZ4D6ZUB7mfYRMb5wByE8L74HCn30FBN7sWnXksWc1LO1bPDl67pBR9o/kC4z/xSNAwkMYcGgqDV3BE3Hw==}
    engines: {node: '>=0.10'}
    dev: true

  /depd/1.1.2:
    resolution: {integrity: sha1-m81S4UwJd2PnSbJ0xDRu0uVgtak=}
    engines: {node: '>= 0.6'}
    dev: true

  /depd/2.0.0:
    resolution: {integrity: sha512-g7nH6P6dyDioJogAAGprGpCtVImJhpPk/roCzdb3fIh61/s/nPsfR6onyMwkCAR/OlC3yBC0lESvUoQEAssIrw==}
    engines: {node: '>= 0.8'}
    dev: true

  /destroy/1.0.4:
    resolution: {integrity: sha1-l4hXRCxEdJ5CBmE+N5RiBYJqvYA=}
    dev: true

  /detect-libc/1.0.3:
    resolution: {integrity: sha1-+hN8S9aY7fVc1c0CrFWfkaTEups=}
    engines: {node: '>=0.10'}
    hasBin: true
    dev: true

  /detect-newline/3.1.0:
    resolution: {integrity: sha512-TLz+x/vEXm/Y7P7wn1EJFNLxYpUD4TgMosxY6fAVJUnJMbupHBOncxyWUG9OpTaH9EBD7uFI5LfEgmMOc54DsA==}
    engines: {node: '>=8'}
    dev: true

  /diff-sequences/27.0.6:
    resolution: {integrity: sha512-ag6wfpBFyNXZ0p8pcuIDS//D8H062ZQJ3fzYxjpmeKjnz8W4pekL3AI8VohmyZmsWW2PWaHgjsmqR6L13101VQ==}
    engines: {node: ^10.13.0 || ^12.13.0 || ^14.15.0 || >=15.0.0}
    dev: true

  /diff/4.0.2:
    resolution: {integrity: sha512-58lmxKSA4BNyLz+HHMUzlOEpg09FV+ev6ZMe3vJihgdxzgcwZ8VoEEPmALCZG9LmqfVoNMMKpttIYTVG6uDY7A==}
    engines: {node: '>=0.3.1'}
    dev: true

  /dir-glob/3.0.1:
    resolution: {integrity: sha512-WkrWp9GR4KXfKGYzOLmTuGVi1UWFfws377n9cc55/tb6DuqyF6pcQ5AbiHEshaDpY9v6oaSr2XCDidGmMwdzIA==}
    engines: {node: '>=8'}
    dependencies:
      path-type: 4.0.0

  /doctrine/3.0.0:
    resolution: {integrity: sha512-yS+Q5i3hBf7GBkd4KG8a7eBNNWNGLTaEwwYWUijIYM7zrlYDM0BFXHjjPWlWZ1Rg7UaddZeIDmi9jF3HmqiQ2w==}
    engines: {node: '>=6.0.0'}
    dependencies:
      esutils: 2.0.3
    dev: true

  /domexception/2.0.1:
    resolution: {integrity: sha512-yxJ2mFy/sibVQlu5qHjOkf9J3K6zgmCxgJ94u2EdvDOV09H+32LtRswEcUsmUWN72pVLOEnTSRaIVVzVQgS0dg==}
    engines: {node: '>=8'}
    dependencies:
      webidl-conversions: 5.0.0
    dev: true

  /dotenv/10.0.0:
    resolution: {integrity: sha512-rlBi9d8jpv9Sf1klPjNfFAuWDjKLwTIJJ/VxtoTwIR6hnZxcEOQCZg2oIL3MWBYw5GpUDKOEnND7LXTbIpQ03Q==}
    engines: {node: '>=10'}

  /ecc-jsbn/0.1.2:
    resolution: {integrity: sha1-OoOpBOVDUyh4dMVkt1SThoSamMk=}
    dependencies:
      jsbn: 0.1.1
      safer-buffer: 2.1.2
    dev: true
    optional: true

  /ecdsa-sig-formatter/1.0.11:
    resolution: {integrity: sha512-nagl3RYrbNv6kQkeJIpt6NJZy8twLB/2vtz6yN9Z4vRKHN4/QZJIEbqohALSgwKdnksuY3k5Addp5lg8sVoVcQ==}
    dependencies:
      safe-buffer: 5.2.1
    dev: true

  /ee-first/1.1.1:
    resolution: {integrity: sha1-WQxhFWsK4vTwJVcyoViyZrxWsh0=}
    dev: true

  /electron-to-chromium/1.3.867:
    resolution: {integrity: sha512-WbTXOv7hsLhjJyl7jBfDkioaY++iVVZomZ4dU6TMe/SzucV6mUAs2VZn/AehBwuZMiNEQDaPuTGn22YK5o+aDw==}
    dev: true

  /emittery/0.8.1:
    resolution: {integrity: sha512-uDfvUjVrfGJJhymx/kz6prltenw1u7WrCg1oa94zYY8xxVpLLUu045LAT0dhDZdXG58/EpPL/5kA180fQ/qudg==}
    engines: {node: '>=10'}
    dev: true

  /emoji-regex/8.0.0:
    resolution: {integrity: sha512-MSjYzcWNOA0ewAHpz0MxpYFvwg6yjy1NG3xteoqz644VCo/RPgnr1/GGt+ic3iJTzQ8Eu3TdM14SawnVUmGE6A==}

  /encodeurl/1.0.2:
    resolution: {integrity: sha1-rT/0yG7C0CkyL1oCw6mmBslbP1k=}
    engines: {node: '>= 0.8'}
    dev: true

  /end-of-stream/1.4.4:
    resolution: {integrity: sha512-+uw1inIHVPQoaVuHzRyXd21icM+cnt4CzD5rW+NC1wjOUSTOs+Te7FOv7AhN7vS9x/oIyhLP5PR1H+phQAHu5Q==}
    dependencies:
      once: 1.4.0

  /enquirer/2.3.6:
    resolution: {integrity: sha512-yjNnPr315/FjS4zIsUxYguYUPP2e1NK4d7E7ZOLiyYCcbFBiTMyID+2wvm2w6+pZ/odMA7cRkjhsPbltwBOrLg==}
    engines: {node: '>=8.6'}
    dependencies:
      ansi-colors: 4.1.1
    dev: true

  /env-paths/2.2.1:
    resolution: {integrity: sha512-+h1lkLKhZMTYjog1VEpJNG7NZJWcuc2DDk/qsqSTRRCOXiLjeQ1d1/udrUGhqMxUgAlwKNZ0cf2uqan5GLuS2A==}
    engines: {node: '>=6'}

  /error-ex/1.3.2:
    resolution: {integrity: sha512-7dFHNmqeFSEt2ZBsCriorKnn3Z2pj+fd9kmI6QoWw4//DL+icEBfc0U7qJCisqrTsKTjw4fNFy2pW9OqStD84g==}
    dependencies:
      is-arrayish: 0.2.1

  /es-abstract/1.19.1:
    resolution: {integrity: sha512-2vJ6tjA/UfqLm2MPs7jxVybLoB8i1t1Jd9R3kISld20sIxPcTbLuggQOUxeWeAvIUkduv/CfMjuh4WmiXr2v9w==}
    engines: {node: '>= 0.4'}
    dependencies:
      call-bind: 1.0.2
      es-to-primitive: 1.2.1
      function-bind: 1.1.1
      get-intrinsic: 1.1.1
      get-symbol-description: 1.0.0
      has: 1.0.3
      has-symbols: 1.0.2
      internal-slot: 1.0.3
      is-callable: 1.2.4
      is-negative-zero: 2.0.1
      is-regex: 1.1.4
      is-shared-array-buffer: 1.0.1
      is-string: 1.0.7
      is-weakref: 1.0.1
      object-inspect: 1.11.0
      object-keys: 1.1.1
      object.assign: 4.1.2
      string.prototype.trimend: 1.0.4
      string.prototype.trimstart: 1.0.4
      unbox-primitive: 1.0.1
    dev: true

  /es-to-primitive/1.2.1:
    resolution: {integrity: sha512-QCOllgZJtaUo9miYBcLChTUaHNjJF3PYs1VidD7AwiEj1kYxKeQTctLAezAOH5ZKRH0g2IgPn6KwB4IT8iRpvA==}
    engines: {node: '>= 0.4'}
    dependencies:
      is-callable: 1.2.4
      is-date-object: 1.0.5
      is-symbol: 1.0.4
    dev: true

  /esbuild-android-arm64/0.13.3:
    resolution: {integrity: sha512-jc9E8vGTHkzb0Vwl74H8liANV9BWsqtzLHaKvcsRgf1M+aVCBSF0gUheduAKfDsbDMT0judeMLhwBP34EUesTA==}
    cpu: [arm64]
    os: [android]
    requiresBuild: true
    dev: true
    optional: true

  /esbuild-darwin-64/0.13.3:
    resolution: {integrity: sha512-8bG3Zq+ZNuLlIJebOO2+weI7P2LVf33sOzaUfHj8MuJ+1Ixe4KtQxfYp7qhFnP6xP2ToJaYHxGUfLeiUCEz9hw==}
    cpu: [x64]
    os: [darwin]
    requiresBuild: true
    dev: true
    optional: true

  /esbuild-darwin-arm64/0.13.3:
    resolution: {integrity: sha512-5E81eImYtTgh8pY7Gq4WQHhWkR/LvYadUXmuYeZBiP+3ADZJZcG60UFceZrjqNPaFOWKr/xmh4aNocwagEubcA==}
    cpu: [arm64]
    os: [darwin]
    requiresBuild: true
    dev: true
    optional: true

  /esbuild-freebsd-64/0.13.3:
    resolution: {integrity: sha512-ou+f91KkTGexi8HvF/BdtsITL6plbciQfZGys7QX6/QEwyE96PmL5KnU6ZQwoU7E99Ts6Sc9bUDq8HXJubKtBA==}
    cpu: [x64]
    os: [freebsd]
    requiresBuild: true
    dev: true
    optional: true

  /esbuild-freebsd-arm64/0.13.3:
    resolution: {integrity: sha512-F1zV7nySjHswJuvIgjkiG5liZ63MeazDGXGKViTCeegjZ71sAhOChcaGhKcu6vq9+vqZxlfEi1fmXlx6Pc3coQ==}
    cpu: [arm64]
    os: [freebsd]
    requiresBuild: true
    dev: true
    optional: true

  /esbuild-linux-32/0.13.3:
    resolution: {integrity: sha512-mHHc2v6uLrHH4zaaq5RB/5IWzgimEJ1HGldzf1qtGI513KZWfH0HRRQ8p1di4notJgBn7tDzWQ1f34ZHy69viQ==}
    cpu: [ia32]
    os: [linux]
    requiresBuild: true
    dev: true
    optional: true

  /esbuild-linux-64/0.13.3:
    resolution: {integrity: sha512-FJ1De2O89mrOuqtaEXu41qIYJU6R41F+OA6vheNwcAQcX8fu0aiA13FJeLABq29BYJuTVgRj3cyC8q+tz19/dQ==}
    cpu: [x64]
    os: [linux]
    requiresBuild: true
    dev: true
    optional: true

  /esbuild-linux-arm/0.13.3:
    resolution: {integrity: sha512-9BJNRtLwBh3OP22cln9g3AJdbAQUcjRHqA4BScx9k4RZpGqPokFr548zpeplxWhcwrIjT8qPebwH9CrRVy8Bsw==}
    cpu: [arm]
    os: [linux]
    requiresBuild: true
    dev: true
    optional: true

  /esbuild-linux-arm64/0.13.3:
    resolution: {integrity: sha512-Cauhr45KSo+wRUojs+1qfycQqQCAXTOvsWvkZ6xmEMAXLAm+f8RQGDQeP8CAf8Yeelnegcn6UNdvzdzLHhWDFg==}
    cpu: [arm64]
    os: [linux]
    requiresBuild: true
    dev: true
    optional: true

  /esbuild-linux-mips64le/0.13.3:
    resolution: {integrity: sha512-YVzJUGCncuuLm2boYyVeuMFsak4ZAhdiBwi0xNDZCC8sy+tS6Boe2mzcrD2uubv5JKAUOrpN186S1DtU4WgBgw==}
    cpu: [mips64el]
    os: [linux]
    requiresBuild: true
    dev: true
    optional: true

  /esbuild-linux-ppc64le/0.13.3:
    resolution: {integrity: sha512-GU6CqqKtJEoyxC2QWHiJtmuOz9wc/jMv8ZloK2WwiGY5yMvAmM3PI103Dj7xcjebNTHBqITTUw/aigY1wx5A3w==}
    cpu: [ppc64]
    os: [linux]
    requiresBuild: true
    dev: true
    optional: true

  /esbuild-openbsd-64/0.13.3:
    resolution: {integrity: sha512-HVpkgpn4BQt4BPDAjTOpeMub6mzNWw6Y3gaLQJrpbO24pws6ZwYkY24OI3/Uo3LDCbH6856MM81JxECt92OWjA==}
    cpu: [x64]
    os: [openbsd]
    requiresBuild: true
    dev: true
    optional: true

  /esbuild-register/3.0.0_esbuild@0.13.3:
    resolution: {integrity: sha512-No7U3ZUd6gPrrC6gqdb3XFcf2lNqzn8nvQXcgcyOl8szMVuN6YUvOplnmakxWyogI9d8SiJMl0uzBzJck+Aoxw==}
    peerDependencies:
      esbuild: '>=0.12 <1'
    dependencies:
      esbuild: 0.13.3
      jsonc-parser: 3.0.0
    dev: true

  /esbuild-sunos-64/0.13.3:
    resolution: {integrity: sha512-XncBVOtnEfUbPV4CaiFBxh38ychnBfwCxuTm9iAqcHzIwkmeNRN5qMzDyfE1jyfJje+Bbt6AvIfz6SdYt8/UEQ==}
    cpu: [x64]
    os: [sunos]
    requiresBuild: true
    dev: true
    optional: true

  /esbuild-windows-32/0.13.3:
    resolution: {integrity: sha512-ZlgDz7d1nk8wQACi+z8IDzNZVUlN9iprAme+1YSTsfFDlkyI8jeaGWPk9EQFNY7rJzsLVYm6eZ2mhPioc7uT5A==}
    cpu: [ia32]
    os: [win32]
    requiresBuild: true
    dev: true
    optional: true

  /esbuild-windows-64/0.13.3:
    resolution: {integrity: sha512-YX7KvRez3TR+GudlQm9tND/ssj2FsF9vb8ZWzAoZOLxpPzE3y+3SFJNrfDzzQKPzJ0Pnh9KBP4gsaMwJjKHDhw==}
    cpu: [x64]
    os: [win32]
    requiresBuild: true
    dev: true
    optional: true

  /esbuild-windows-arm64/0.13.3:
    resolution: {integrity: sha512-nP7H0Y2a6OJd3Qi1Q8sehhyP4x4JoXK4S5y6FzH2vgaJgiyEurzFxjUufGdMaw+RxtxiwD/uRndUgwaZ2JD8lg==}
    cpu: [arm64]
    os: [win32]
    requiresBuild: true
    dev: true
    optional: true

  /esbuild/0.13.3:
    resolution: {integrity: sha512-98xovMLKnyhv3gcReUuAEi5Ig1rK6SIgvsJuBIcfwzqGSEHsV8UJjMlmkhHoHMf9XZybMpE9Zax8AA8f7i2hlQ==}
    hasBin: true
    requiresBuild: true
    optionalDependencies:
      esbuild-android-arm64: 0.13.3
      esbuild-darwin-64: 0.13.3
      esbuild-darwin-arm64: 0.13.3
      esbuild-freebsd-64: 0.13.3
      esbuild-freebsd-arm64: 0.13.3
      esbuild-linux-32: 0.13.3
      esbuild-linux-64: 0.13.3
      esbuild-linux-arm: 0.13.3
      esbuild-linux-arm64: 0.13.3
      esbuild-linux-mips64le: 0.13.3
      esbuild-linux-ppc64le: 0.13.3
      esbuild-openbsd-64: 0.13.3
      esbuild-sunos-64: 0.13.3
      esbuild-windows-32: 0.13.3
      esbuild-windows-64: 0.13.3
      esbuild-windows-arm64: 0.13.3
    dev: true

  /escalade/3.1.1:
    resolution: {integrity: sha512-k0er2gUkLf8O0zKJiAhmkTnJlTvINGv7ygDNPbeIsX/TJjGJZHuh9B2UxbsaEkmlEo9MfhrSzmhIlhRlI2GXnw==}
    engines: {node: '>=6'}
    dev: true

  /escape-html/1.0.3:
    resolution: {integrity: sha1-Aljq5NPQwJdN4cFpGI7wBR0dGYg=}
    dev: true

  /escape-string-regexp/1.0.5:
    resolution: {integrity: sha1-G2HAViGQqN/2rjuyzwIAyhMLhtQ=}
    engines: {node: '>=0.8.0'}

  /escape-string-regexp/2.0.0:
    resolution: {integrity: sha512-UpzcLCXolUWcNu5HtVMHYdXJjArjsF9C0aNnquZYY4uW/Vu0miy5YoWvbV345HauVvcAUnpRuhMMcqTcGOY2+w==}
    engines: {node: '>=8'}

  /escape-string-regexp/4.0.0:
    resolution: {integrity: sha512-TtpcNJ3XAzx3Gq8sWRzJaVajRs0uVxA2YAkdb1jm2YkPz4G6egUFAyA3n5vtEIZefPk5Wa4UXbKuS5fKkJWdgA==}
    engines: {node: '>=10'}

  /escodegen/2.0.0:
    resolution: {integrity: sha512-mmHKys/C8BFUGI+MAWNcSYoORYLMdPzjrknd2Vc+bUsjN5bXcr8EhrNB+UTqfL1y3I9c4fw2ihgtMPQLBRiQxw==}
    engines: {node: '>=6.0'}
    hasBin: true
    dependencies:
      esprima: 4.0.1
      estraverse: 5.2.0
      esutils: 2.0.3
      optionator: 0.8.3
    optionalDependencies:
      source-map: 0.6.1
    dev: true

  /eslint-config-prettier/8.3.0_eslint@7.32.0:
    resolution: {integrity: sha512-BgZuLUSeKzvlL/VUjx/Yb787VQ26RU3gGjA3iiFvdsp/2bMfVIWUVP7tjxtjS0e+HP409cPlPvNkQloz8C91ew==}
    hasBin: true
    peerDependencies:
      eslint: '>=7.0.0'
    dependencies:
      eslint: 7.32.0
    dev: true

  /eslint-formatter-pretty/4.1.0:
    resolution: {integrity: sha512-IsUTtGxF1hrH6lMWiSl1WbGaiP01eT6kzywdY1U+zLc0MP+nwEnUiS9UI8IaOTUhTeQJLlCEWIbXINBH4YJbBQ==}
    engines: {node: '>=10'}
    dependencies:
      '@types/eslint': 7.28.1
      ansi-escapes: 4.3.2
      chalk: 4.1.2
      eslint-rule-docs: 1.1.231
      log-symbols: 4.1.0
      plur: 4.0.0
      string-width: 4.2.3
      supports-hyperlinks: 2.2.0
    dev: true

  /eslint-plugin-eslint-comments/3.2.0_eslint@7.32.0:
    resolution: {integrity: sha512-0jkOl0hfojIHHmEHgmNdqv4fmh7300NdpA9FFpF7zaoLvB/QeXOGNLIo86oAveJFrfB1p05kC8hpEMHM8DwWVQ==}
    engines: {node: '>=6.5.0'}
    peerDependencies:
      eslint: '>=4.19.1'
    dependencies:
      escape-string-regexp: 1.0.5
      eslint: 7.32.0
      ignore: 5.1.8
    dev: true

  /eslint-plugin-jest/24.7.0_f178490c6a6949e5c714e48d3ab36f98:
    resolution: {integrity: sha512-wUxdF2bAZiYSKBclsUMrYHH6WxiBreNjyDxbRv345TIvPeoCEgPNEn3Sa+ZrSqsf1Dl9SqqSREXMHExlMMu1DA==}
    engines: {node: '>=10'}
    peerDependencies:
      '@typescript-eslint/eslint-plugin': '>= 4'
      eslint: '>=5'
    peerDependenciesMeta:
      '@typescript-eslint/eslint-plugin':
        optional: true
    dependencies:
      '@typescript-eslint/eslint-plugin': 4.33.0_cc617358c89d3f38c52462f6d809db4c
      '@typescript-eslint/experimental-utils': 4.33.0_eslint@7.32.0+typescript@4.4.4
      eslint: 7.32.0
    transitivePeerDependencies:
      - supports-color
      - typescript
    dev: true

  /eslint-plugin-jest/25.0.5_f178490c6a6949e5c714e48d3ab36f98:
    resolution: {integrity: sha512-fMVTvh/pgBHgEyJp643qRjqvyR3TAw3VIldYV0LltepKo4whYZ4oYlsplT0SIqjnclkuNN+PRr841XPMgaOswg==}
    engines: {node: ^12.13.0 || ^14.15.0 || >=16.0.0}
    peerDependencies:
      '@typescript-eslint/eslint-plugin': ^4.0.0 || ^5.0.0
      eslint: ^6.0.0 || ^7.0.0
    peerDependenciesMeta:
      '@typescript-eslint/eslint-plugin':
        optional: true
    dependencies:
      '@typescript-eslint/eslint-plugin': 4.33.0_cc617358c89d3f38c52462f6d809db4c
      '@typescript-eslint/experimental-utils': 5.0.0_eslint@7.32.0+typescript@4.4.4
      eslint: 7.32.0
    transitivePeerDependencies:
      - supports-color
      - typescript
    dev: true

  /eslint-plugin-prettier/4.0.0_6e975bd57c7acf028c1a9ddbbf60c898:
    resolution: {integrity: sha512-98MqmCJ7vJodoQK359bqQWaxOE0CS8paAz/GgjaZLyex4TTk3g9HugoO89EqWCrFiOqn9EVvcoo7gZzONCWVwQ==}
    engines: {node: '>=6.0.0'}
    peerDependencies:
      eslint: '>=7.28.0'
      eslint-config-prettier: '*'
      prettier: '>=2.0.0'
    peerDependenciesMeta:
      eslint-config-prettier:
        optional: true
    dependencies:
      eslint: 7.32.0
      eslint-config-prettier: 8.3.0_eslint@7.32.0
      prettier: 2.4.1
      prettier-linter-helpers: 1.0.0
    dev: true

  /eslint-rule-docs/1.1.231:
    resolution: {integrity: sha512-egHz9A1WG7b8CS0x1P6P/Rj5FqZOjray/VjpJa14tMZalfRKvpE2ONJ3plCM7+PcinmU4tcmbPLv0VtwzSdLVA==}
    dev: true

  /eslint-scope/5.1.1:
    resolution: {integrity: sha512-2NxwbF/hZ0KpepYN0cNbo+FN6XoK7GaHlQhgx/hIZl6Va0bF45RQOOwhLIy8lQDbuCiadSLCBnH2CFYquit5bw==}
    engines: {node: '>=8.0.0'}
    dependencies:
      esrecurse: 4.3.0
      estraverse: 4.3.0
    dev: true

  /eslint-utils/2.1.0:
    resolution: {integrity: sha512-w94dQYoauyvlDc43XnGB8lU3Zt713vNChgt4EWwhXAP2XkBvndfxF0AgIqKOOasjPIPzj9JqgwkwbCYD0/V3Zg==}
    engines: {node: '>=6'}
    dependencies:
      eslint-visitor-keys: 1.3.0
    dev: true

  /eslint-utils/3.0.0_eslint@7.32.0:
    resolution: {integrity: sha512-uuQC43IGctw68pJA1RgbQS8/NP7rch6Cwd4j3ZBtgo4/8Flj4eGE7ZYSZRN3iq5pVUv6GPdW5Z1RFleo84uLDA==}
    engines: {node: ^10.0.0 || ^12.0.0 || >= 14.0.0}
    peerDependencies:
      eslint: '>=5'
    dependencies:
      eslint: 7.32.0
      eslint-visitor-keys: 2.1.0
    dev: true

  /eslint-visitor-keys/1.3.0:
    resolution: {integrity: sha512-6J72N8UNa462wa/KFODt/PJ3IU60SDpC3QXC1Hjc1BXXpfL2C9R5+AU7jhe0F6GREqVMh4Juu+NY7xn+6dipUQ==}
    engines: {node: '>=4'}
    dev: true

  /eslint-visitor-keys/2.1.0:
    resolution: {integrity: sha512-0rSmRBzXgDzIsD6mGdJgevzgezI534Cer5L/vyMX0kHzT/jiB43jRhd9YUlMGYLQy2zprNmoT8qasCGtY+QaKw==}
    engines: {node: '>=10'}
    dev: true

  /eslint-visitor-keys/3.0.0:
    resolution: {integrity: sha512-mJOZa35trBTb3IyRmo8xmKBZlxf+N7OnUl4+ZhJHs/r+0770Wh/LEACE2pqMGMe27G/4y8P2bYGk4J70IC5k1Q==}
    engines: {node: ^12.22.0 || ^14.17.0 || >=16.0.0}
    dev: true

  /eslint/7.32.0:
    resolution: {integrity: sha512-VHZ8gX+EDfz+97jGcgyGCyRia/dPOd6Xh9yPv8Bl1+SoaIwD+a/vlrOmGRUyOYu7MwUhc7CxqeaDZU13S4+EpA==}
    engines: {node: ^10.12.0 || >=12.0.0}
    hasBin: true
    dependencies:
      '@babel/code-frame': 7.12.11
      '@eslint/eslintrc': 0.4.3
      '@humanwhocodes/config-array': 0.5.0
      ajv: 6.12.6
      chalk: 4.1.2
      cross-spawn: 7.0.3
      debug: 4.3.2
      doctrine: 3.0.0
      enquirer: 2.3.6
      escape-string-regexp: 4.0.0
      eslint-scope: 5.1.1
      eslint-utils: 2.1.0
      eslint-visitor-keys: 2.1.0
      espree: 7.3.1
      esquery: 1.4.0
      esutils: 2.0.3
      fast-deep-equal: 3.1.3
      file-entry-cache: 6.0.1
      functional-red-black-tree: 1.0.1
      glob-parent: 5.1.2
      globals: 13.11.0
      ignore: 4.0.6
      import-fresh: 3.3.0
      imurmurhash: 0.1.4
      is-glob: 4.0.3
      js-yaml: 3.14.1
      json-stable-stringify-without-jsonify: 1.0.1
      levn: 0.4.1
      lodash.merge: 4.6.2
      minimatch: 3.0.4
      natural-compare: 1.4.0
      optionator: 0.9.1
      progress: 2.0.3
      regexpp: 3.2.0
      semver: 7.3.5
      strip-ansi: 6.0.1
      strip-json-comments: 3.1.1
      table: 6.7.2
      text-table: 0.2.0
      v8-compile-cache: 2.3.0
    transitivePeerDependencies:
      - supports-color
    dev: true

  /espree/7.3.1:
    resolution: {integrity: sha512-v3JCNCE64umkFpmkFGqzVKsOT0tN1Zr+ueqLZfpV1Ob8e+CEgPWa+OxCoGH3tnhimMKIaBm4m/vaRpJ/krRz2g==}
    engines: {node: ^10.12.0 || >=12.0.0}
    dependencies:
      acorn: 7.4.1
      acorn-jsx: 5.3.2_acorn@7.4.1
      eslint-visitor-keys: 1.3.0
    dev: true

  /esprima/4.0.1:
    resolution: {integrity: sha512-eGuFFw7Upda+g4p+QHvnW0RyTX/SVeJBDM/gCtMARO0cLuT2HcEKnTPvhjV6aGeqrCB/sbNop0Kszm0jsaWU4A==}
    engines: {node: '>=4'}
    hasBin: true
    dev: true

  /esquery/1.4.0:
    resolution: {integrity: sha512-cCDispWt5vHHtwMY2YrAQ4ibFkAL8RbH5YGBnZBc90MolvvfkkQcJro/aZiAQUlQ3qgrYS6D6v8Gc5G5CQsc9w==}
    engines: {node: '>=0.10'}
    dependencies:
      estraverse: 5.2.0
    dev: true

  /esrecurse/4.3.0:
    resolution: {integrity: sha512-KmfKL3b6G+RXvP8N1vr3Tq1kL/oCFgn2NYXEtqP8/L3pKapUA4G8cFVaoF3SU323CD4XypR/ffioHmkti6/Tag==}
    engines: {node: '>=4.0'}
    dependencies:
      estraverse: 5.2.0
    dev: true

  /estraverse/4.3.0:
    resolution: {integrity: sha512-39nnKffWz8xN1BU/2c79n9nB9HDzo0niYUqx6xyqUnyoAnQyyWpOTdZEeiCch8BBu515t4wp9ZmgVfVhn9EBpw==}
    engines: {node: '>=4.0'}
    dev: true

  /estraverse/5.2.0:
    resolution: {integrity: sha512-BxbNGGNm0RyRYvUdHpIwv9IWzeM9XClbOxwoATuFdOE7ZE6wHL+HQ5T8hoPM+zHvmKzzsEqhgy0GrQ5X13afiQ==}
    engines: {node: '>=4.0'}
    dev: true

  /esutils/2.0.3:
    resolution: {integrity: sha512-kVscqXk4OCp68SZ0dkgEKVi6/8ij300KBWTJq32P/dYeWTSwK41WyTxalN1eRmA5Z9UU/LX9D7FWSmV9SAYx6g==}
    engines: {node: '>=0.10.0'}
    dev: true

  /etag/1.8.1:
    resolution: {integrity: sha1-Qa4u62XvpiJorr/qg6x9eSmbCIc=}
    engines: {node: '>= 0.6'}
    dev: true

  /event-target-shim/5.0.1:
    resolution: {integrity: sha512-i/2XbnSz/uxRCU6+NdVJgKWDTM427+MqYbkQzD321DuCQJUqOuJKIA0IM2+W2xtYHdKOmZ4dR6fExsd4SXL+WQ==}
    engines: {node: '>=6'}
    dev: true

  /eventemitter3/4.0.7:
    resolution: {integrity: sha512-8guHBZCwKnFhYdHr2ysuRWErTwhoN2X8XELRlrRwpmfeY2jjuUN4taQMsULKUVo1K4DvZl+0pgfyoysHxvmvEw==}
    dev: true

  /events/3.3.0:
    resolution: {integrity: sha512-mQw+2fkQbALzQ7V0MY0IqdnXNOeTtP4r0lN9z7AAawCXgqea7bDii20AYrIBrFd/Hx0M2Ocz6S111CaFkUcb0Q==}
    engines: {node: '>=0.8.x'}
    dev: true

  /execa/5.1.1:
    resolution: {integrity: sha512-8uSpZZocAZRBAPIEINJj3Lo9HyGitllczc27Eh5YYojjMFMn8yHMDMaUHE2Jqfq05D/wucwI4JGURyXt1vchyg==}
    engines: {node: '>=10'}
    dependencies:
      cross-spawn: 7.0.3
      get-stream: 6.0.1
      human-signals: 2.1.0
      is-stream: 2.0.1
      merge-stream: 2.0.0
      npm-run-path: 4.0.1
      onetime: 5.1.2
      signal-exit: 3.0.5
      strip-final-newline: 2.0.0

  /exit/0.1.2:
    resolution: {integrity: sha1-BjJjj42HfMghB9MKD/8aF8uhzQw=}
    engines: {node: '>= 0.8.0'}
    dev: true

  /expand-template/2.0.3:
    resolution: {integrity: sha512-XYfuKMvj4O35f/pOXLObndIRvyQ+/+6AhODh+OKWj9S9498pHHn/IMszH+gt0fBCRWMNfk1ZSp5x3AifmnI2vg==}
    engines: {node: '>=6'}
    dev: true
    optional: true

  /expect/27.2.5:
    resolution: {integrity: sha512-ZrO0w7bo8BgGoP/bLz+HDCI+0Hfei9jUSZs5yI/Wyn9VkG9w8oJ7rHRgYj+MA7yqqFa0IwHA3flJzZtYugShJA==}
    engines: {node: ^10.13.0 || ^12.13.0 || ^14.15.0 || >=15.0.0}
    dependencies:
      '@jest/types': 27.2.5
      ansi-styles: 5.2.0
      jest-get-type: 27.0.6
      jest-matcher-utils: 27.2.5
      jest-message-util: 27.2.5
      jest-regex-util: 27.0.6
    dev: true

  /express/4.17.1:
    resolution: {integrity: sha512-mHJ9O79RqluphRrcw2X/GTh3k9tVv8YcoyY4Kkh4WDMUYKRZUq0h1o0w2rrrxBqM7VoeUVqgb27xlEMXTnYt4g==}
    engines: {node: '>= 0.10.0'}
    dependencies:
      accepts: 1.3.7
      array-flatten: 1.1.1
      body-parser: 1.19.0
      content-disposition: 0.5.3
      content-type: 1.0.4
      cookie: 0.4.0
      cookie-signature: 1.0.6
      debug: 2.6.9
      depd: 1.1.2
      encodeurl: 1.0.2
      escape-html: 1.0.3
      etag: 1.8.1
      finalhandler: 1.1.2
      fresh: 0.5.2
      merge-descriptors: 1.0.1
      methods: 1.1.2
      on-finished: 2.3.0
      parseurl: 1.3.3
      path-to-regexp: 0.1.7
      proxy-addr: 2.0.7
      qs: 6.7.0
      range-parser: 1.2.1
      safe-buffer: 5.1.2
      send: 0.17.1
      serve-static: 1.14.1
      setprototypeof: 1.1.1
      statuses: 1.5.0
      type-is: 1.6.18
      utils-merge: 1.0.1
      vary: 1.1.2
    dev: true

  /extend/3.0.2:
    resolution: {integrity: sha512-fjquC59cD7CyW6urNXK0FBufkZcoiGG80wTuPujX590cB5Ttln20E2UB4S/WARVqhXffZl2LNgS+gQdPIIim/g==}
    dev: true
    optional: true

  /extsprintf/1.3.0:
    resolution: {integrity: sha1-lpGEQOMEGnpBT4xS48V06zw+HgU=}
    engines: {'0': node >=0.6.0}
    dev: true
    optional: true

  /extsprintf/1.4.0:
    resolution: {integrity: sha1-4mifjzVvrWLMplo6kcXfX5VRaS8=}
    engines: {'0': node >=0.6.0}
    dev: true

  /fast-deep-equal/3.1.3:
    resolution: {integrity: sha512-f3qQ9oQy9j2AhBe/H9VC91wLmKBCCU/gDOnKNAYG5hswO7BLKj09Hc5HYNz9cGI++xlpDCIgDaitVs03ATR84Q==}
    dev: true

  /fast-diff/1.2.0:
    resolution: {integrity: sha512-xJuoT5+L99XlZ8twedaRf6Ax2TgQVxvgZOYoPKqZufmJib0tL2tegPBOZb1pVNgIhlqDlA0eO0c3wBvQcmzx4w==}
    dev: true

  /fast-glob/3.2.7:
    resolution: {integrity: sha512-rYGMRwip6lUMvYD3BTScMwT1HtAs2d71SMv66Vrxs0IekGZEjhM0pcMfjQPnknBt2zeCwQMEupiN02ZP4DiT1Q==}
    engines: {node: '>=8'}
    dependencies:
      '@nodelib/fs.stat': 2.0.5
      '@nodelib/fs.walk': 1.2.8
      glob-parent: 5.1.2
      merge2: 1.4.1
      micromatch: 4.0.4

  /fast-json-stable-stringify/2.1.0:
    resolution: {integrity: sha512-lhd/wF+Lk98HZoTCtlVraHtfh5XYijIjalXck7saUtuanSDyLMxnHhSXEDJqHxD7msR8D0uCmqlkwjCV8xvwHw==}
    dev: true

  /fast-levenshtein/2.0.6:
    resolution: {integrity: sha1-PYpcZog6FqMMqGQ+hR8Zuqd5eRc=}
    dev: true

  /fast-write-atomic/0.2.1:
    resolution: {integrity: sha512-WvJe06IfNYlr+6cO3uQkdKdy3Cb1LlCJSF8zRs2eT8yuhdbSlR9nIt+TgQ92RUxiRrQm+/S7RARnMfCs5iuAjw==}

  /fastq/1.13.0:
    resolution: {integrity: sha512-YpkpUnK8od0o1hmeSc7UUs/eB/vIPWJYjKck2QKIzAf71Vm1AAQ3EbuZB3g2JIy+pg+ERD0vqI79KyZiB2e2Nw==}
    dependencies:
      reusify: 1.0.4

  /fb-watchman/2.0.1:
    resolution: {integrity: sha512-DkPJKQeY6kKwmuMretBhr7G6Vodr7bFwDYTXIkfG1gjvNpaxBTQV3PbXg6bR1c1UP4jPOX0jHUbbHANL9vRjVg==}
    dependencies:
      bser: 2.1.1
    dev: true

  /file-entry-cache/6.0.1:
    resolution: {integrity: sha512-7Gps/XWymbLk2QLYK4NzpMOrYjMhdIxXuIvy2QBsLE6ljuodKvdkWs/cpyJJ3CVIVpH0Oi1Hvg1ovbMzLdFBBg==}
    engines: {node: ^10.12.0 || >=12.0.0}
    dependencies:
      flat-cache: 3.0.4
    dev: true

  /fill-range/7.0.1:
    resolution: {integrity: sha512-qOo9F+dMUmC2Lcb4BbVvnKJxTPjCm+RRpe4gDuGrzkL7mEVl/djYSu2OdQ2Pa302N4oqkSg9ir6jaLWJ2USVpQ==}
    engines: {node: '>=8'}
    dependencies:
      to-regex-range: 5.0.1

  /finalhandler/1.1.2:
    resolution: {integrity: sha512-aAWcW57uxVNrQZqFXjITpW3sIUQmHGG3qSb9mUah9MgMC4NeWhNOlNjXEYq3HjRAvL6arUviZGGJsBg6z0zsWA==}
    engines: {node: '>= 0.8'}
    dependencies:
      debug: 2.6.9
      encodeurl: 1.0.2
      escape-html: 1.0.3
      on-finished: 2.3.0
      parseurl: 1.3.3
      statuses: 1.5.0
      unpipe: 1.0.0
    dev: true

  /find-cache-dir/3.3.2:
    resolution: {integrity: sha512-wXZV5emFEjrridIgED11OoUKLxiYjAcqot/NJdAkOhlJ+vGzwhOAfcG5OX1jP+S0PcjEn8bdMJv+g2jwQ3Onig==}
    engines: {node: '>=8'}
    dependencies:
      commondir: 1.0.1
      make-dir: 3.1.0
      pkg-dir: 4.2.0

  /find-up/3.0.0:
    resolution: {integrity: sha512-1yD6RmLI1XBfxugvORwlck6f75tYL+iR0jqwsOrOxMZyGYqUuDhJ0l4AXdO1iX/FTs9cBAMEk1gWSEx1kSbylg==}
    engines: {node: '>=6'}
    dependencies:
      locate-path: 3.0.0

  /find-up/4.1.0:
    resolution: {integrity: sha512-PpOwAdQ/YlXQ2vj8a3h8IipDuYRi3wceVQQGYWxNINccq40Anw7BlsEXCMbt1Zt+OLA6Fq9suIpIWD0OsnISlw==}
    engines: {node: '>=8'}
    dependencies:
      locate-path: 5.0.0
      path-exists: 4.0.0

  /find-up/5.0.0:
    resolution: {integrity: sha512-78/PXT1wlLLDgTzDs7sjq9hzz0vXD+zn+7wypEe4fXQxCmdmqfGsEPQxmiCSQI3ajFV91bVSsvNtrJRiW6nGng==}
    engines: {node: '>=10'}
    dependencies:
      locate-path: 6.0.0
      path-exists: 4.0.0
    dev: false

  /flat-cache/3.0.4:
    resolution: {integrity: sha512-dm9s5Pw7Jc0GvMYbshN6zchCA9RgQlzzEZX3vylR9IqFfS8XciblUXOKfW6SiuJ0e13eDYZoZV5wdrev7P3Nwg==}
    engines: {node: ^10.12.0 || >=12.0.0}
    dependencies:
      flatted: 3.2.2
      rimraf: 3.0.2
    dev: true

  /flat-map-polyfill/0.3.8:
    resolution: {integrity: sha512-ZfmD5MnU7GglUEhiky9C7yEPaNq1/wh36RDohe+Xr3nJVdccwHbdTkFIYvetcdsoAckUKT51fuf44g7Ni5Doyg==}
    dev: true

  /flatted/3.2.2:
    resolution: {integrity: sha512-JaTY/wtrcSyvXJl4IMFHPKyFur1sE9AUqc0QnhOaJ0CxHtAoIV8pYDzeEfAaNEtGkOfq4gr3LBFmdXW5mOQFnA==}
    dev: true

  /follow-redirects/1.14.4:
    resolution: {integrity: sha512-zwGkiSXC1MUJG/qmeIFH2HBJx9u0V46QGUe3YR1fXG8bXQxq7fLj0RjLZQ5nubr9qNJUZrH+xUcwXEoXNpfS+g==}
    engines: {node: '>=4.0'}
    peerDependencies:
      debug: '*'
    peerDependenciesMeta:
      debug:
        optional: true
    dev: true

  /follow-redirects/1.14.4_debug@4.3.2:
    resolution: {integrity: sha512-zwGkiSXC1MUJG/qmeIFH2HBJx9u0V46QGUe3YR1fXG8bXQxq7fLj0RjLZQ5nubr9qNJUZrH+xUcwXEoXNpfS+g==}
    engines: {node: '>=4.0'}
    peerDependencies:
      debug: '*'
    peerDependenciesMeta:
      debug:
        optional: true
    dependencies:
      debug: 4.3.2
    dev: true

  /foreach/2.0.5:
    resolution: {integrity: sha1-C+4AUBiusmDQo6865ljdATbsG5k=}
    dev: true

  /forever-agent/0.6.1:
    resolution: {integrity: sha1-+8cfDEGt6zf5bFd60e1C2P2sypE=}
    dev: true
    optional: true

  /form-data/2.3.3:
    resolution: {integrity: sha512-1lLKB2Mu3aGP1Q/2eCOx0fNbRMe7XdwktwOruhfqqd0rIJWwN4Dh+E3hrPSlDCXnSR7UtZ1N38rVXm+6+MEhJQ==}
    engines: {node: '>= 0.12'}
    dependencies:
      asynckit: 0.4.0
      combined-stream: 1.0.8
      mime-types: 2.1.33
    dev: true
    optional: true

  /form-data/2.5.1:
    resolution: {integrity: sha512-m21N3WOmEEURgk6B9GLOE4RuWOFf28Lhh9qGYeNlGq4VDXUlJy2th2slBNU8Gp8EzloYZOibZJ7t5ecIrFSjVA==}
    engines: {node: '>= 0.12'}
    dependencies:
      asynckit: 0.4.0
      combined-stream: 1.0.8
      mime-types: 2.1.33
    dev: true

  /form-data/3.0.1:
    resolution: {integrity: sha512-RHkBKtLWUVwd7SqRIvCZMEvAMoGUp0XU+seQiZejj0COz3RI3hWP4sCv3gZWWLjJTd7rGwcsF5eKZGii0r/hbg==}
    engines: {node: '>= 6'}
    dependencies:
      asynckit: 0.4.0
      combined-stream: 1.0.8
      mime-types: 2.1.33
    dev: true

  /form-data/4.0.0:
    resolution: {integrity: sha512-ETEklSGi5t0QMZuiXoA/Q6vcnxcLQP5vdugSpuAyi6SVGi2clPPp+xgEhuMaHC+zGgn31Kd235W35f7Hykkaww==}
    engines: {node: '>= 6'}
    dependencies:
      asynckit: 0.4.0
      combined-stream: 1.0.8
      mime-types: 2.1.33
    dev: true

  /forwarded/0.2.0:
    resolution: {integrity: sha512-buRG0fpBtRHSTCOASe6hD258tEubFoRLb4ZNA6NxMVHNw2gOcwHo9wyablzMzOA5z9xA9L1KNjk/Nt6MT9aYow==}
    engines: {node: '>= 0.6'}
    dev: true

  /fresh/0.5.2:
    resolution: {integrity: sha1-PYyt2Q2XZWn6g1qx+OSyOhBWBac=}
    engines: {node: '>= 0.6'}
    dev: true

  /fs-constants/1.0.0:
    resolution: {integrity: sha512-y6OAwoSIf7FyjMIv94u+b5rdheZEjzR63GTyZJm5qh4Bi+2YgwLCcI/fPFZkL5PSixOt6ZNKm+w+Hfp/Bciwow==}

  /fs-extra/10.0.0:
    resolution: {integrity: sha512-C5owb14u9eJwizKGdchcDUQeFtlSHHthBk8pbX9Vc1PFZrLombudjDnNns88aYslCyF6IY5SUw3Roz6xShcEIQ==}
    engines: {node: '>=12'}
    dependencies:
      graceful-fs: 4.2.8
      jsonfile: 6.1.0
      universalify: 2.0.0
    dev: true

  /fs-extra/7.0.1:
    resolution: {integrity: sha512-YJDaCJZEnBmcbw13fvdAM9AwNOJwOzrE4pqMqBq5nFiEqXUqHwlK4B+3pUw6JNvfSPtX05xFHtYy/1ni01eGCw==}
    engines: {node: '>=6 <7 || >=8'}
    dependencies:
      graceful-fs: 4.2.8
      jsonfile: 4.0.0
      universalify: 0.1.2
    dev: true

  /fs-jetpack/4.2.0:
    resolution: {integrity: sha512-b7kFUlXAA4Q12qENTdU5DCQkf8ojEk4fpaXXu/bqayobwm0EfjjlwBCFqRBM2t8I75s0ifk0ajRqddXy2bAHJg==}
    dependencies:
      minimatch: 3.0.4
      rimraf: 2.7.1
    dev: true

  /fs-minipass/1.2.7:
    resolution: {integrity: sha512-GWSSJGFy4e9GUeCcbIkED+bgAoFyj7XF1mV8rma3QW4NIqX9Kyx79N/PF61H5udOV3aY1IaMLs6pGbH71nlCTA==}
    dependencies:
      minipass: 2.9.0
    dev: true

  /fs-minipass/2.1.0:
    resolution: {integrity: sha512-V/JgOLFCS+R6Vcq0slCuaeWEdNC3ouDlJMNIsacH2VtALiu9mV4LPrHc5cDl8k5aw6J8jwgWWpiTo5RYhmIzvg==}
    engines: {node: '>= 8'}
    dependencies:
      minipass: 3.1.5
    dev: false

  /fs-monkey/1.0.3:
    resolution: {integrity: sha512-cybjIfiiE+pTWicSCLFHSrXZ6EilF30oh91FDP9S2B051prEa7QWfrVTQm10/dDpswBDXZugPa1Ogu8Yh+HV0Q==}
    dev: true

  /fs.realpath/1.0.0:
    resolution: {integrity: sha1-FQStJSMVjKpA20onh8sBQRmU6k8=}

  /fsevents/2.3.2:
    resolution: {integrity: sha512-xiqMQR4xAeHTuB9uWm+fFRcIOgKBMiOBP+eXiyT7jsgVCq1bkVygt00oASowB7EdtpOHaaPgKt812P9ab+DDKA==}
    engines: {node: ^8.16.0 || ^10.6.0 || >=11.0.0}
    os: [darwin]
    requiresBuild: true
    dev: true
    optional: true

  /fstream/1.0.12:
    resolution: {integrity: sha512-WvJ193OHa0GHPEL+AycEJgxvBEwyfRkN1vhjca23OaPVMCaLCXTd5qAu82AjTcgP1UJmytkOKb63Ypde7raDIg==}
    engines: {node: '>=0.6'}
    dependencies:
      graceful-fs: 4.2.8
      inherits: 2.0.4
      mkdirp: 0.5.5
      rimraf: 2.7.1
    dev: true
    optional: true

  /function-bind/1.1.1:
    resolution: {integrity: sha512-yIovAzMX49sF8Yl58fSCWJ5svSLuaibPxXQJFLmBObTuCr0Mf1KiPopGM9NiFjiYBCbfaa2Fh6breQ6ANVTI0A==}

  /functional-red-black-tree/1.0.1:
    resolution: {integrity: sha1-GwqzvVU7Kg1jmdKcDj6gslIHgyc=}
    dev: true

  /gauge/2.7.4:
    resolution: {integrity: sha1-LANAXHU4w51+s3sxcCLjJfsBi/c=}
    dependencies:
      aproba: 1.2.0
      console-control-strings: 1.1.0
      has-unicode: 2.0.1
      object-assign: 4.1.1
      signal-exit: 3.0.5
      string-width: 1.0.2
      strip-ansi: 3.0.1
      wide-align: 1.1.3
    dev: true

  /gensync/1.0.0-beta.2:
    resolution: {integrity: sha512-3hN7NaskYvMDLQY55gnW3NQ+mesEAepTqlg+VEbj7zzqEMBVNhzcGYYeqFo/TlYz6eQiFcp1HcsCZO+nGgS8zg==}
    engines: {node: '>=6.9.0'}
    dev: true

  /get-caller-file/2.0.5:
    resolution: {integrity: sha512-DyFP3BM/3YHTQOCUL/w0OZHR0lpKeGrxotcHWcqNEdnltqFwXVfhEBQ94eIo34AfQpo0rGki4cyIiftY06h2Fg==}
    engines: {node: 6.* || 8.* || >= 10.*}
    dev: true

  /get-intrinsic/1.1.1:
    resolution: {integrity: sha512-kWZrnVM42QCiEA2Ig1bG8zjoIMOgxWwYCEeNdwY6Tv/cOSeGpcoX4pXHfKUxNKVoArnrEr2e9srnAxxGIraS9Q==}
    dependencies:
      function-bind: 1.1.1
      has: 1.0.3
      has-symbols: 1.0.2
    dev: true

  /get-own-enumerable-property-symbols/3.0.2:
    resolution: {integrity: sha512-I0UBV/XOz1XkIJHEUDMZAbzCThU/H8DxmSfmdGcKPnVhu2VfFqr34jr9777IyaTYvxjedWhqVIilEDsCdP5G6g==}
    dev: true

  /get-package-type/0.1.0:
    resolution: {integrity: sha512-pjzuKtY64GYfWizNAJ0fr9VqttZkNiK2iS430LtIHzjBEr6bX8Am2zm4sW4Ro5wjWW5cAlRL1qAMTcXbjNAO2Q==}
    engines: {node: '>=8.0.0'}
    dev: true

  /get-port/5.1.1:
    resolution: {integrity: sha512-g/Q1aTSDOxFpchXC4i8ZWvxA1lnPqx/JHqcpIw0/LX9T8x/GBbi6YnlN5nhaKIFkT8oFsscUKgDJYxfwfS6QsQ==}
    engines: {node: '>=8'}
    dev: true

  /get-stream/6.0.1:
    resolution: {integrity: sha512-ts6Wi+2j3jQjqi70w5AlN8DFnkSwC+MqmxEzdEALB2qXZYV3X/b1CTfgPLGJNMeAWxdPfU8FO1ms3NUfaHCPYg==}
    engines: {node: '>=10'}

  /get-symbol-description/1.0.0:
    resolution: {integrity: sha512-2EmdH1YvIQiZpltCNgkuiUnyukzxM/R6NDJX31Ke3BG1Nq5b0S2PhX59UKi9vZpPDQVdqn+1IcaAwnzTT5vCjw==}
    engines: {node: '>= 0.4'}
    dependencies:
      call-bind: 1.0.2
      get-intrinsic: 1.1.1
    dev: true

  /getpass/0.1.7:
    resolution: {integrity: sha1-Xv+OPmhNVprkyysSgmBOi6YhSfo=}
    dependencies:
      assert-plus: 1.0.0
    dev: true
    optional: true

  /github-from-package/0.0.0:
    resolution: {integrity: sha1-l/tdlr/eiXMxPyDoKI75oWf6ZM4=}
    dev: true
    optional: true

  /glob-parent/5.1.2:
    resolution: {integrity: sha512-AOIgSQCepiJYwP3ARnGx+5VnTu2HBYdzbGP45eLw1vr3zB3vZLeyed1sC9hnbcOc9/SrMyM5RPQrkGz4aS9Zow==}
    engines: {node: '>= 6'}
    dependencies:
      is-glob: 4.0.3

  /glob/7.1.7:
    resolution: {integrity: sha512-OvD9ENzPLbegENnYP5UUfJIirTg4+XwMWGaQfQTY0JenxNvvIKP3U3/tAQSPIu/lHxXYSZmpXlUHeqAIdKzBLQ==}
    dependencies:
      fs.realpath: 1.0.0
      inflight: 1.0.6
      inherits: 2.0.4
      minimatch: 3.0.4
      once: 1.4.0
      path-is-absolute: 1.0.1
    dev: true

  /glob/7.2.0:
    resolution: {integrity: sha512-lmLf6gtyrPq8tTjSmrO94wBeQbFR3HbLHbuyD69wuyQkImp2hWqMGB47OX65FBkPffO641IP9jWa1z4ivqG26Q==}
    dependencies:
      fs.realpath: 1.0.0
      inflight: 1.0.6
      inherits: 2.0.4
      minimatch: 3.0.4
      once: 1.4.0
      path-is-absolute: 1.0.1

  /global-dirs/3.0.0:
    resolution: {integrity: sha512-v8ho2DS5RiCjftj1nD9NmnfaOzTdud7RRnVd9kFNOjqZbISlx5DQ+OrTkywgd0dIt7oFCvKetZSHoHcP3sDdiA==}
    engines: {node: '>=10'}
    dependencies:
      ini: 2.0.0

  /globals/11.12.0:
    resolution: {integrity: sha512-WOBp/EEGUiIsJSp7wcv/y6MO+lV9UoncWqxuFfm8eBwzWNgyfBd6Gz+IeKQ9jCmyhoH99g15M3T+QaVHFjizVA==}
    engines: {node: '>=4'}
    dev: true

  /globals/13.11.0:
    resolution: {integrity: sha512-08/xrJ7wQjK9kkkRoI3OFUBbLx4f+6x3SGwcPvQ0QH6goFDrOU2oyAWrmh3dJezu65buo+HBMzAMQy6rovVC3g==}
    engines: {node: '>=8'}
    dependencies:
      type-fest: 0.20.2
    dev: true

  /globby/11.0.4:
    resolution: {integrity: sha512-9O4MVG9ioZJ08ffbcyVYyLOJLk5JQ688pJ4eMGLpdWLHq/Wr1D9BlriLQyL0E+jbkuePVZXYFj47QM/v093wHg==}
    engines: {node: '>=10'}
    dependencies:
      array-union: 2.1.0
      dir-glob: 3.0.1
      fast-glob: 3.2.7
      ignore: 5.1.8
      merge2: 1.4.1
      slash: 3.0.0

  /graceful-fs/4.2.8:
    resolution: {integrity: sha512-qkIilPUYcNhJpd33n0GBXTB1MMPp14TxEsEs0pTrsSVucApsYzW5V+Q8Qxhik6KU3evy+qkAAowTByymK0avdg==}

  /graphviz/0.0.9:
    resolution: {integrity: sha512-SmoY2pOtcikmMCqCSy2NO1YsRfu9OO0wpTlOYW++giGjfX1a6gax/m1Fo8IdUd0/3H15cTOfR1SMKwohj4LKsg==}
    engines: {node: '>=0.6.8'}
    dependencies:
      temp: 0.4.0
    dev: true

  /har-schema/2.0.0:
    resolution: {integrity: sha1-qUwiJOvKwEeCoNkDVSHyRzW37JI=}
    engines: {node: '>=4'}
    dev: true
    optional: true

  /har-validator/5.1.5:
    resolution: {integrity: sha512-nmT2T0lljbxdQZfspsno9hgrG3Uir6Ks5afism62poxqBM6sDnMEuPmzTq8XN0OEwqKLLdh1jQI3qyE66Nzb3w==}
    engines: {node: '>=6'}
    deprecated: this library is no longer supported
    dependencies:
      ajv: 6.12.6
      har-schema: 2.0.0
    dev: true
    optional: true

  /hard-rejection/2.1.0:
    resolution: {integrity: sha512-VIZB+ibDhx7ObhAe7OVtoEbuP4h/MuOTHJ+J8h/eBXotJYl0fBgR72xDFCKgIh22OJZIOVNxBMWuhAr10r8HdA==}
    engines: {node: '>=6'}
    dev: true

  /has-bigints/1.0.1:
    resolution: {integrity: sha512-LSBS2LjbNBTf6287JEbEzvJgftkF5qFkmCo9hDRpAzKhUOlJ+hx8dd4USs00SgsUNwc4617J9ki5YtEClM2ffA==}
    dev: true

  /has-flag/3.0.0:
    resolution: {integrity: sha1-tdRU3CGZriJWmfNGfloH87lVuv0=}
    engines: {node: '>=4'}

  /has-flag/4.0.0:
    resolution: {integrity: sha512-EykJT/Q1KjTWctppgIAgfSO0tKVuZUjhgMr17kqTumMl6Afv3EISleU7qZUzoXDFTAHTDC4NOoG/ZxU3EvlMPQ==}
    engines: {node: '>=8'}

  /has-symbols/1.0.2:
    resolution: {integrity: sha512-chXa79rL/UC2KlX17jo3vRGz0azaWEx5tGqZg5pO3NUyEJVB17dMruQlzCCOfUvElghKcm5194+BCRvi2Rv/Gw==}
    engines: {node: '>= 0.4'}
    dev: true

  /has-tostringtag/1.0.0:
    resolution: {integrity: sha512-kFjcSNhnlGV1kyoGk7OXKSawH5JOb/LzUc5w9B02hOTO0dfFRjbHQKvg1d6cf3HbeUmtU9VbbV3qzZ2Teh97WQ==}
    engines: {node: '>= 0.4'}
    dependencies:
      has-symbols: 1.0.2
    dev: true

  /has-unicode/2.0.1:
    resolution: {integrity: sha1-4Ob+aijPUROIVeCG0Wkedx3iqLk=}
    dev: true

  /has-yarn/2.1.0:
    resolution: {integrity: sha512-UqBRqi4ju7T+TqGNdqAO0PaSVGsDGJUBQvk9eUWNGRY1CFGDzYhLWoM7JQEemnlvVcv/YEmc2wNW8BC24EnUsw==}
    engines: {node: '>=8'}
    dev: false

  /has/1.0.3:
    resolution: {integrity: sha512-f2dvO0VU6Oej7RkWJGrehjbzMAjFp5/VKPp5tTpWIV4JHHZK1/BxbFRtf/siA2SWTe09caDmVtYYzWEIbBS4zw==}
    engines: {node: '>= 0.4.0'}
    dependencies:
      function-bind: 1.1.1

  /hasha/5.2.2:
    resolution: {integrity: sha512-Hrp5vIK/xr5SkeN2onO32H0MgNZ0f17HRNH39WfL0SYUNOTZ5Lz1TJ8Pajo/87dYGEFlLMm7mIc/k/s6Bvz9HQ==}
    engines: {node: '>=8'}
    dependencies:
      is-stream: 2.0.1
      type-fest: 0.8.1

  /hosted-git-info/2.8.9:
    resolution: {integrity: sha512-mxIDAb9Lsm6DoOJ7xH+5+X4y1LU/4Hi50L9C5sIswK3JzULS4bwk1FvjdBgvYR4bzT4tuUQiC15FE2f5HbLvYw==}

  /hosted-git-info/4.0.2:
    resolution: {integrity: sha512-c9OGXbZ3guC/xOlCg1Ci/VgWlwsqDv1yMQL1CWqXDL0hDjXuNcq0zuR4xqPSuasI3kqFDhqSyTjREz5gzq0fXg==}
    engines: {node: '>=10'}
    dependencies:
      lru-cache: 6.0.0
    dev: true

  /html-encoding-sniffer/2.0.1:
    resolution: {integrity: sha512-D5JbOMBIR/TVZkubHT+OyT2705QvogUW4IBn6nHd756OwieSF9aDYFj4dv6HHEVGYbHaLETa3WggZYWWMyy3ZQ==}
    engines: {node: '>=10'}
    dependencies:
      whatwg-encoding: 1.0.5
    dev: true

  /html-escaper/2.0.2:
    resolution: {integrity: sha512-H2iMtd0I4Mt5eYiapRdIDjp+XzelXQ0tFE4JS7YFwFevXXMmOp9myNrUvCg0D6ws8iqkRPBfKHgbwig1SmlLfg==}
    dev: true

  /http-errors/1.7.2:
    resolution: {integrity: sha512-uUQBt3H/cSIVfch6i1EuPNy/YsRSOUBXTVfZ+yR7Zjez3qjBz6i9+i4zjNaoqcoFVI4lQJ5plg63TvGfRSDCRg==}
    engines: {node: '>= 0.6'}
    dependencies:
      depd: 1.1.2
      inherits: 2.0.3
      setprototypeof: 1.1.1
      statuses: 1.5.0
      toidentifier: 1.0.0
    dev: true

  /http-errors/1.7.3:
    resolution: {integrity: sha512-ZTTX0MWrsQ2ZAhA1cejAwDLycFsd7I7nVtnkT3Ol0aqodaKW+0CTZDQ1uBv5whptCnc8e8HeRRJxRs0kmm/Qfw==}
    engines: {node: '>= 0.6'}
    dependencies:
      depd: 1.1.2
      inherits: 2.0.4
      setprototypeof: 1.1.1
      statuses: 1.5.0
      toidentifier: 1.0.0
    dev: true

  /http-proxy-agent/4.0.1:
    resolution: {integrity: sha512-k0zdNgqWTGA6aeIRVpvfVob4fL52dTfaehylg0Y4UvSySvOq/Y+BOyPrgpUrA7HylqvU8vIZGsRuXmspskV0Tg==}
    engines: {node: '>= 6'}
    dependencies:
      '@tootallnate/once': 1.1.2
      agent-base: 6.0.2
      debug: 4.3.2
    transitivePeerDependencies:
      - supports-color
    dev: true

  /http-proxy-agent/5.0.0:
    resolution: {integrity: sha512-n2hY8YdoRE1i7r6M0w9DIw5GgZN0G25P8zLCRQ8rjXtTU3vsNFBI/vWK/UIeE6g5MUUz6avwAPXmL6Fy9D/90w==}
    engines: {node: '>= 6'}
    dependencies:
      '@tootallnate/once': 2.0.0
      agent-base: 6.0.2
      debug: 4.3.2
    transitivePeerDependencies:
      - supports-color

  /http-signature/1.2.0:
    resolution: {integrity: sha1-muzZJRFHcvPZW2WmCruPfBj7rOE=}
    engines: {node: '>=0.8', npm: '>=1.3.7'}
    dependencies:
      assert-plus: 1.0.0
      jsprim: 1.4.1
      sshpk: 1.16.1
    dev: true
    optional: true

  /https-proxy-agent/5.0.0:
    resolution: {integrity: sha512-EkYm5BcKUGiduxzSt3Eppko+PiNWNEpa4ySk9vTC6wDsQJW9rHSa+UhGNJoRYp7bz6Ht1eaRIa6QaJqO5rCFbA==}
    engines: {node: '>= 6'}
    dependencies:
      agent-base: 6.0.2
      debug: 4.3.2
    transitivePeerDependencies:
      - supports-color

  /human-signals/2.1.0:
    resolution: {integrity: sha512-B4FFZ6q/T2jhhksgkbEW3HBvWIfDW85snkQgawt07S7J5QXTk6BkNV+0yAeZrM5QpMAdYlocGoljn0sJ/WQkFw==}
    engines: {node: '>=10.17.0'}

  /husky/7.0.2:
    resolution: {integrity: sha512-8yKEWNX4z2YsofXAMT7KvA1g8p+GxtB1ffV8XtpAEGuXNAbCV5wdNKH+qTpw8SM9fh4aMPDR+yQuKfgnreyZlg==}
    engines: {node: '>=12'}
    hasBin: true
    dev: true

  /iconv-lite/0.4.24:
    resolution: {integrity: sha512-v3MXnZAcvnywkTUEZomIActle7RXXeedOR31wwl7VlyoXO4Qi9arvSenNQWne1TcRwhCL1HwLI21bEqdpj8/rA==}
    engines: {node: '>=0.10.0'}
    dependencies:
      safer-buffer: 2.1.2
    dev: true

  /iconv-lite/0.6.3:
    resolution: {integrity: sha512-4fCk79wshMdzMp2rH06qWrJE4iolqLhCUH+OiuIgU++RB0+94NlDL81atO7GX55uUKueo0txHNtvEyI6D7WdMw==}
    engines: {node: '>=0.10.0'}
    dependencies:
      safer-buffer: 2.1.2
    dev: true

  /ieee754/1.2.1:
    resolution: {integrity: sha512-dcyqhDvX1C46lXZcVqCpK+FtMRQVdIMN6/Df5js2zouUsqG7I6sFxitIC+7KYK29KdXOLHdu9zL4sFnoVQnqaA==}

  /ignore-walk/3.0.4:
    resolution: {integrity: sha512-PY6Ii8o1jMRA1z4F2hRkH/xN59ox43DavKvD3oDpfurRlOJyAHpifIwpbdv1n4jt4ov0jSpw3kQ4GhJnpBL6WQ==}
    dependencies:
      minimatch: 3.0.4
    dev: true

  /ignore/4.0.6:
    resolution: {integrity: sha512-cyFDKrqc/YdcWFniJhzI42+AzS+gNwmUzOSFcRCQYwySuBBBy/KjuxWLZ/FHEH6Moq1NizMOBWyTcv8O4OZIMg==}
    engines: {node: '>= 4'}
    dev: true

  /ignore/5.1.8:
    resolution: {integrity: sha512-BMpfD7PpiETpBl/A6S498BaIJ6Y/ABT93ETbby2fP00v4EbvPBXWEoaR1UBPKs3iR53pJY7EtZk5KACI57i1Uw==}
    engines: {node: '>= 4'}

  /import-fresh/3.3.0:
    resolution: {integrity: sha512-veYYhQa+D1QBKznvhUHxb8faxlrwUnxseDAbAp457E0wLNio2bOSKnjYDhMj+YiAq61xrMGhQk9iXVk5FzgQMw==}
    engines: {node: '>=6'}
    dependencies:
      parent-module: 1.0.1
      resolve-from: 4.0.0
    dev: true

  /import-lazy/4.0.0:
    resolution: {integrity: sha512-rKtvo6a868b5Hu3heneU+L4yEQ4jYKLtjpnPeUdK7h0yzXGmyBTypknlkCvHFBqfX9YlorEiMM6Dnq/5atfHkw==}
    engines: {node: '>=8'}
    dev: true

  /import-local/3.0.3:
    resolution: {integrity: sha512-bE9iaUY3CXH8Cwfan/abDKAxe1KGT9kyGsBPqf6DMK/z0a2OzAsrukeYNgIH6cH5Xr452jb1TUL8rSfCLjZ9uA==}
    engines: {node: '>=8'}
    hasBin: true
    dependencies:
      pkg-dir: 4.2.0
      resolve-cwd: 3.0.0
    dev: true

  /imurmurhash/0.1.4:
    resolution: {integrity: sha1-khi5srkoojixPcT7a21XbyMUU+o=}
    engines: {node: '>=0.8.19'}
    dev: true

  /indent-string/4.0.0:
    resolution: {integrity: sha512-EdDDZu4A2OyIK7Lr/2zG+w5jmbuk1DVBnEwREQvBzspBJkCEbRa8GxU1lghYcaGJCnRWibjDXlq779X1/y5xwg==}
    engines: {node: '>=8'}

  /inflight/1.0.6:
    resolution: {integrity: sha1-Sb1jMdfQLQwJvJEKEHW6gWW1bfk=}
    dependencies:
      once: 1.4.0
      wrappy: 1.0.2

  /inherits/2.0.3:
    resolution: {integrity: sha1-Yzwsg+PaQqUC9SRmAiSA9CCCYd4=}
    dev: true

  /inherits/2.0.4:
    resolution: {integrity: sha512-k/vGaX4/Yla3WzyMCvTQOXYeIHvqOKtnqBduzTHpzpQZzAskKMhZ2K+EnBiSM9zGSoIFeMpXKxa4dYeZIQqewQ==}

  /ini/1.3.8:
    resolution: {integrity: sha512-JV/yugV2uzW5iMRSiZAyDtQd+nxtUnjeLt0acNdw98kKLrvuRVyB80tsREOE7yvGVgalhZ6RNXCmEHkUKBKxew==}
    dev: true

  /ini/2.0.0:
    resolution: {integrity: sha512-7PnF4oN3CvZF23ADhA5wRaYEQpJ8qygSkbtTXWBeXWXmEVRXK+1ITciHWwHhsjv1TmW0MgacIv6hEi5pX5NQdA==}
    engines: {node: '>=10'}

  /internal-slot/1.0.3:
    resolution: {integrity: sha512-O0DB1JC/sPyZl7cIo78n5dR7eUSwwpYPiXRhTzNxZVAMUuB8vlnRFyLxdrVToks6XPLVnFfbzaVd5WLjhgg+vA==}
    engines: {node: '>= 0.4'}
    dependencies:
      get-intrinsic: 1.1.1
      has: 1.0.3
      side-channel: 1.0.4
    dev: true

  /ip-regex/2.1.0:
    resolution: {integrity: sha1-+ni/XS5pE8kRzp+BnuUUa7bYROk=}
    engines: {node: '>=4'}
    dev: true

  /ipaddr.js/1.9.1:
    resolution: {integrity: sha512-0KI/607xoxSToH7GjN1FfSbLoU0+btTicjsQSWQlh/hZykN8KpmMf7uYwPW3R+akZ6R/w18ZlXSHBYXiYUPO3g==}
    engines: {node: '>= 0.10'}
    dev: true

  /irregular-plurals/3.3.0:
    resolution: {integrity: sha512-MVBLKUTangM3EfRPFROhmWQQKRDsrgI83J8GS3jXy+OwYqiR2/aoWndYQ5416jLE3uaGgLH7ncme3X9y09gZ3g==}
    engines: {node: '>=8'}
    dev: true

  /is-arguments/1.1.1:
    resolution: {integrity: sha512-8Q7EARjzEnKpt/PCD7e1cgUS0a6X8u5tdSiMqXhojOdoV9TsMsiO+9VLC5vAmO8N7/GmXn7yjR8qnA6bVAEzfA==}
    engines: {node: '>= 0.4'}
    dependencies:
      call-bind: 1.0.2
      has-tostringtag: 1.0.0
    dev: true

  /is-arrayish/0.2.1:
    resolution: {integrity: sha1-d8mYQFJ6qOyxqLppe4BkWnqSap0=}

  /is-bigint/1.0.4:
    resolution: {integrity: sha512-zB9CruMamjym81i2JZ3UMn54PKGsQzsJeo6xvN3HJJ4CAsQNB6iRutp2To77OfCNuoxspsIhzaPoO1zyCEhFOg==}
    dependencies:
      has-bigints: 1.0.1
    dev: true

  /is-binary-path/2.1.0:
    resolution: {integrity: sha512-ZMERYes6pDydyuGidse7OsHxtbI7WVeUEozgR/g7rd0xUimYNlvZRE/K2MgZTjWy725IfelLeVcEM97mmtRGXw==}
    engines: {node: '>=8'}
    dependencies:
      binary-extensions: 2.2.0
    dev: true

  /is-boolean-object/1.1.2:
    resolution: {integrity: sha512-gDYaKHJmnj4aWxyj6YHyXVpdQawtVLHU5cb+eztPGczf6cjuTdwve5ZIEfgXqH4e57An1D1AKf8CZ3kYrQRqYA==}
    engines: {node: '>= 0.4'}
    dependencies:
      call-bind: 1.0.2
      has-tostringtag: 1.0.0
    dev: true

  /is-callable/1.2.4:
    resolution: {integrity: sha512-nsuwtxZfMX67Oryl9LCQ+upnC0Z0BgpwntpS89m1H/TLF0zNfzfLMV/9Wa/6MZsj0acpEjAO0KF1xT6ZdLl95w==}
    engines: {node: '>= 0.4'}
    dev: true

  /is-ci/3.0.0:
    resolution: {integrity: sha512-kDXyttuLeslKAHYL/K28F2YkM3x5jvFPEw3yXbRptXydjD9rpLEz+C5K5iutY9ZiUu6AP41JdvRQwF4Iqs4ZCQ==}
    hasBin: true
    dependencies:
      ci-info: 3.2.0

  /is-core-module/2.7.0:
    resolution: {integrity: sha512-ByY+tjCciCr+9nLryBYcSD50EOGWt95c7tIsKTG1J2ixKKXPvF7Ej3AVd+UfDydAJom3biBGDBALaO79ktwgEQ==}
    dependencies:
      has: 1.0.3

  /is-date-object/1.0.5:
    resolution: {integrity: sha512-9YQaSxsAiSwcvS33MBk3wTCVnWK+HhF8VZR2jRxehM16QcVOdHqPn4VPHmRK4lSr38n9JriurInLcP90xsYNfQ==}
    engines: {node: '>= 0.4'}
    dependencies:
      has-tostringtag: 1.0.0
    dev: true

  /is-docker/2.2.1:
    resolution: {integrity: sha512-F+i2BKsFrH66iaUFc0woD8sLy8getkwTwtOBjvs56Cx4CgJDeKQeqfz8wAYiSb8JOprWhHH5p77PbmYCvvUuXQ==}
    engines: {node: '>=8'}
    hasBin: true

  /is-extglob/2.1.1:
    resolution: {integrity: sha1-qIwCU1eR8C7TfHahueqXc8gz+MI=}
    engines: {node: '>=0.10.0'}

  /is-fullwidth-code-point/1.0.0:
    resolution: {integrity: sha1-754xOG8DGn8NZDr4L95QxFfvAMs=}
    engines: {node: '>=0.10.0'}
    dependencies:
      number-is-nan: 1.0.1
    dev: true

  /is-fullwidth-code-point/3.0.0:
    resolution: {integrity: sha512-zymm5+u+sCsSWyD9qNaejV3DFvhCKclKdizYaJUuHA83RLjb7nSuGnddCHGv0hk+KY7BMAlsWeK4Ueg6EV6XQg==}
    engines: {node: '>=8'}

  /is-generator-fn/2.1.0:
    resolution: {integrity: sha512-cTIB4yPYL/Grw0EaSzASzg6bBy9gqCofvWN8okThAYIxKJZC+udlRAmGbM0XLeniEJSs8uEgHPGuHSe1XsOLSQ==}
    engines: {node: '>=6'}
    dev: true

  /is-generator-function/1.0.10:
    resolution: {integrity: sha512-jsEjy9l3yiXEQ+PsXdmBwEPcOxaXWLspKdplFUVI9vq1iZgIekeC0L167qeu86czQaxed3q/Uzuw0swL0irL8A==}
    engines: {node: '>= 0.4'}
    dependencies:
      has-tostringtag: 1.0.0
    dev: true

  /is-glob/4.0.3:
    resolution: {integrity: sha512-xelSayHH36ZgE7ZWhli7pW34hNbNl8Ojv5KVmkJD4hBdD3th8Tfk9vYasLM+mXWOZhFkgZfxhLSnrwRr4elSSg==}
    engines: {node: '>=0.10.0'}
    dependencies:
      is-extglob: 2.1.1

  /is-installed-globally/0.4.0:
    resolution: {integrity: sha512-iwGqO3J21aaSkC7jWnHP/difazwS7SFeIqxv6wEtLU8Y5KlzFTjyqcSIT0d8s4+dDhKytsk9PJZ2BkS5eZwQRQ==}
    engines: {node: '>=10'}
    dependencies:
      global-dirs: 3.0.0
      is-path-inside: 3.0.3
    dev: true

  /is-negative-zero/2.0.1:
    resolution: {integrity: sha512-2z6JzQvZRa9A2Y7xC6dQQm4FSTSTNWjKIYYTt4246eMTJmIo0Q+ZyOsU66X8lxK1AbB92dFeglPLrhwpeRKO6w==}
    engines: {node: '>= 0.4'}
    dev: true

  /is-number-object/1.0.6:
    resolution: {integrity: sha512-bEVOqiRcvo3zO1+G2lVMy+gkkEm9Yh7cDMRusKKu5ZJKPUYSJwICTKZrNKHA2EbSP0Tu0+6B/emsYNHZyn6K8g==}
    engines: {node: '>= 0.4'}
    dependencies:
      has-tostringtag: 1.0.0
    dev: true

  /is-number/7.0.0:
    resolution: {integrity: sha512-41Cifkg6e8TylSpdtTpeLVMqvSBEVzTttHvERD741+pnZ8ANv0004MRL43QKPDlK9cGvNp6NZWZUBlbGXYxxng==}
    engines: {node: '>=0.12.0'}

  /is-obj/1.0.1:
    resolution: {integrity: sha1-PkcprB9f3gJc19g6iW2rn09n2w8=}
    engines: {node: '>=0.10.0'}
    dev: true

  /is-obj/2.0.0:
    resolution: {integrity: sha512-drqDG3cbczxxEJRoOXcOjtdp1J/lyp1mNn0xaznRs8+muBhgQcrnbspox5X5fOw0HnMnbfDzvnEMEtqDEJEo8w==}
    engines: {node: '>=8'}
    dev: true

  /is-path-cwd/2.2.0:
    resolution: {integrity: sha512-w942bTcih8fdJPJmQHFzkS76NEP8Kzzvmw92cXsazb8intwLqPibPPdXf4ANdKV3rYMuuQYGIWtvz9JilB3NFQ==}
    engines: {node: '>=6'}

  /is-path-inside/3.0.3:
    resolution: {integrity: sha512-Fd4gABb+ycGAmKou8eMftCupSir5lRxqf4aD/vd0cD2qc4HL07OjCeuHMr8Ro4CoMaeCKDB0/ECBOVWjTwUvPQ==}
    engines: {node: '>=8'}

  /is-plain-obj/1.1.0:
    resolution: {integrity: sha1-caUMhCnfync8kqOQpKA7OfzVHT4=}
    engines: {node: '>=0.10.0'}
    dev: true

  /is-plain-obj/2.1.0:
    resolution: {integrity: sha512-YWnfyRwxL/+SsrWYfOpUtz5b3YD+nyfkHvjbcanzk8zgyO4ASD67uVMRt8k5bM4lLMDnXfriRhOpemw+NfT1eA==}
    engines: {node: '>=8'}
    dev: true

  /is-potential-custom-element-name/1.0.1:
    resolution: {integrity: sha512-bCYeRA2rVibKZd+s2625gGnGF/t7DSqDs4dP7CrLA1m7jKWz6pps0LpYLJN8Q64HtmPKJ1hrN3nzPNKFEKOUiQ==}
    dev: true

  /is-regex/1.1.4:
    resolution: {integrity: sha512-kvRdxDsxZjhzUX07ZnLydzS1TU/TJlTUHHY4YLL87e37oUA49DfkLqgy+VjFocowy29cKvcSiu+kIv728jTTVg==}
    engines: {node: '>= 0.4'}
    dependencies:
      call-bind: 1.0.2
      has-tostringtag: 1.0.0
    dev: true

  /is-regexp/1.0.0:
    resolution: {integrity: sha1-/S2INUXEa6xaYz57mgnof6LLUGk=}
    engines: {node: '>=0.10.0'}
    dev: true

  /is-regexp/2.1.0:
    resolution: {integrity: sha512-OZ4IlER3zmRIoB9AqNhEggVxqIH4ofDns5nRrPS6yQxXE1TPCUpFznBfRQmQa8uC+pXqjMnukiJBxCisIxiLGA==}
    engines: {node: '>=6'}
    dev: true

  /is-shared-array-buffer/1.0.1:
    resolution: {integrity: sha512-IU0NmyknYZN0rChcKhRO1X8LYz5Isj/Fsqh8NJOSf+N/hCOTwy29F32Ik7a+QszE63IdvmwdTPDd6cZ5pg4cwA==}
    dev: true

  /is-stream/2.0.1:
    resolution: {integrity: sha512-hFoiJiTl63nn+kstHGBtewWSKnQLpyb155KHheA1l39uvtO9nWIop1p3udqPcUd/xbF1VLMO4n7OI6p7RbngDg==}
    engines: {node: '>=8'}

  /is-string/1.0.7:
    resolution: {integrity: sha512-tE2UXzivje6ofPW7l23cjDOMa09gb7xlAqG6jG5ej6uPV32TlWP3NKPigtaGeHNu9fohccRYvIiZMfOOnOYUtg==}
    engines: {node: '>= 0.4'}
    dependencies:
      has-tostringtag: 1.0.0
    dev: true

  /is-symbol/1.0.4:
    resolution: {integrity: sha512-C/CPBqKWnvdcxqIARxyOh4v1UUEOCHpgDa0WYgpKDFMszcrPcffg5uhwSgPCLD2WWxmq6isisz87tzT01tuGhg==}
    engines: {node: '>= 0.4'}
    dependencies:
      has-symbols: 1.0.2
    dev: true

  /is-typed-array/1.1.8:
    resolution: {integrity: sha512-HqH41TNZq2fgtGT8WHVFVJhBVGuY3AnP3Q36K8JKXUxSxRgk/d+7NjmwG2vo2mYmXK8UYZKu0qH8bVP5gEisjA==}
    engines: {node: '>= 0.4'}
    dependencies:
      available-typed-arrays: 1.0.5
      call-bind: 1.0.2
      es-abstract: 1.19.1
      foreach: 2.0.5
      has-tostringtag: 1.0.0
    dev: true

  /is-typedarray/1.0.0:
    resolution: {integrity: sha1-5HnICFjfDBsR3dppQPlgEfzaSpo=}
    dev: true

  /is-unicode-supported/0.1.0:
    resolution: {integrity: sha512-knxG2q4UC3u8stRGyAVJCOdxFmv5DZiRcdlIaAQXAbSfJya+OhopNotLQrstBhququ4ZpuKbDc/8S6mgXgPFPw==}
    engines: {node: '>=10'}
    dev: true

  /is-weakref/1.0.1:
    resolution: {integrity: sha512-b2jKc2pQZjaeFYWEf7ScFj+Be1I+PXmlu572Q8coTXZ+LD/QQZ7ShPMst8h16riVgyXTQwUsFEl74mDvc/3MHQ==}
    dependencies:
      call-bind: 1.0.2
    dev: true

  /is-wsl/2.2.0:
    resolution: {integrity: sha512-fKzAra0rGJUUBwGBgNkHZuToZcn+TtXHpeCgmkMJMMYx1sQDYaCSyjJBSCa2nH1DGm7s3n1oBnohoVTBaN7Lww==}
    engines: {node: '>=8'}
    dependencies:
      is-docker: 2.2.1

  /isarray/1.0.0:
    resolution: {integrity: sha1-u5NdSFgsuhaMBoNJV6VKPgcSTxE=}

  /isexe/2.0.0:
    resolution: {integrity: sha1-6PvzdNxVb/iUehDcsFctYz8s+hA=}

  /isstream/0.1.2:
    resolution: {integrity: sha1-R+Y/evVa+m+S4VAOaQ64uFKcCZo=}
    dev: true
    optional: true

  /istanbul-lib-coverage/3.0.2:
    resolution: {integrity: sha512-o5+eTUYzCJ11/+JhW5/FUCdfsdoYVdQ/8I/OveE2XsjehYn5DdeSnNQAbjYaO8gQ6hvGTN6GM6ddQqpTVG5j8g==}
    engines: {node: '>=8'}
    dev: true

  /istanbul-lib-instrument/4.0.3:
    resolution: {integrity: sha512-BXgQl9kf4WTCPCCpmFGoJkz/+uhvm7h7PFKUYxh7qarQd3ER33vHG//qaE8eN25l07YqZPpHXU9I09l/RD5aGQ==}
    engines: {node: '>=8'}
    dependencies:
      '@babel/core': 7.15.8
      '@istanbuljs/schema': 0.1.3
      istanbul-lib-coverage: 3.0.2
      semver: 6.3.0
    transitivePeerDependencies:
      - supports-color
    dev: true

  /istanbul-lib-report/3.0.0:
    resolution: {integrity: sha512-wcdi+uAKzfiGT2abPpKZ0hSU1rGQjUQnLvtY5MpQ7QCTahD3VODhcu4wcfY1YtkGaDD5yuydOLINXsfbus9ROw==}
    engines: {node: '>=8'}
    dependencies:
      istanbul-lib-coverage: 3.0.2
      make-dir: 3.1.0
      supports-color: 7.2.0
    dev: true

  /istanbul-lib-source-maps/4.0.1:
    resolution: {integrity: sha512-n3s8EwkdFIJCG3BPKBYvskgXGoy88ARzvegkitk60NxRdwltLOTaH7CUiMRXvwYorl0Q712iEjcWB+fK/MrWVw==}
    engines: {node: '>=10'}
    dependencies:
      debug: 4.3.2
      istanbul-lib-coverage: 3.0.2
      source-map: 0.6.1
    transitivePeerDependencies:
      - supports-color
    dev: true

  /istanbul-reports/3.0.4:
    resolution: {integrity: sha512-bFjUnc95rHjdCR63WMHUS7yfJJh8T9IPSWavvR02hhjVwezWALZ5axF9EqjmwZHpXqkzbgAMP8DmAtiyNxrdrQ==}
    engines: {node: '>=8'}
    dependencies:
      html-escaper: 2.0.2
      istanbul-lib-report: 3.0.0
    dev: true

  /jest-changed-files/27.2.5:
    resolution: {integrity: sha512-jfnNJzF89csUKRPKJ4MwZ1SH27wTmX2xiAIHUHrsb/OYd9Jbo4/SXxJ17/nnx6RIifpthk3Y+LEeOk+/dDeGdw==}
    engines: {node: ^10.13.0 || ^12.13.0 || ^14.15.0 || >=15.0.0}
    dependencies:
      '@jest/types': 27.2.5
      execa: 5.1.1
      throat: 6.0.1
    dev: true

  /jest-circus/27.2.5:
    resolution: {integrity: sha512-eyL9IcrAxm3Saq3rmajFCwpaxaRMGJ1KJs+7hlTDinXpJmeR3P02bheM3CYohE7UfwOBmrFMJHjgo/WPcLTM+Q==}
    engines: {node: ^10.13.0 || ^12.13.0 || ^14.15.0 || >=15.0.0}
    dependencies:
      '@jest/environment': 27.2.5
      '@jest/test-result': 27.2.5
      '@jest/types': 27.2.5
      '@types/node': 12.20.29
      chalk: 4.1.2
      co: 4.6.0
      dedent: 0.7.0
      expect: 27.2.5
      is-generator-fn: 2.1.0
      jest-each: 27.2.5
      jest-matcher-utils: 27.2.5
      jest-message-util: 27.2.5
      jest-runtime: 27.2.5
      jest-snapshot: 27.2.5
      jest-util: 27.2.5
      pretty-format: 27.2.5
      slash: 3.0.0
      stack-utils: 2.0.5
      throat: 6.0.1
    transitivePeerDependencies:
      - supports-color
    dev: true

  /jest-cli/27.2.5:
    resolution: {integrity: sha512-XzfcOXi5WQrXqFYsDxq5RDOKY4FNIgBgvgf3ZBz4e/j5/aWep5KnsAYH5OFPMdX/TP/LFsYQMRH7kzJUMh6JKg==}
    engines: {node: ^10.13.0 || ^12.13.0 || ^14.15.0 || >=15.0.0}
    hasBin: true
    peerDependencies:
      node-notifier: ^8.0.1 || ^9.0.0 || ^10.0.0
    peerDependenciesMeta:
      node-notifier:
        optional: true
    dependencies:
      '@jest/core': 27.2.5
      '@jest/test-result': 27.2.5
      '@jest/types': 27.2.5
      chalk: 4.1.2
      exit: 0.1.2
      graceful-fs: 4.2.8
      import-local: 3.0.3
      jest-config: 27.2.5
      jest-util: 27.2.5
      jest-validate: 27.2.5
      prompts: 2.4.2
      yargs: 16.2.0
    transitivePeerDependencies:
      - bufferutil
      - canvas
      - supports-color
      - ts-node
      - utf-8-validate
    dev: true

  /jest-cli/27.2.5_ts-node@10.3.0:
    resolution: {integrity: sha512-XzfcOXi5WQrXqFYsDxq5RDOKY4FNIgBgvgf3ZBz4e/j5/aWep5KnsAYH5OFPMdX/TP/LFsYQMRH7kzJUMh6JKg==}
    engines: {node: ^10.13.0 || ^12.13.0 || ^14.15.0 || >=15.0.0}
    hasBin: true
    peerDependencies:
      node-notifier: ^8.0.1 || ^9.0.0 || ^10.0.0
    peerDependenciesMeta:
      node-notifier:
        optional: true
    dependencies:
      '@jest/core': 27.2.5_ts-node@10.3.0
      '@jest/test-result': 27.2.5
      '@jest/types': 27.2.5
      chalk: 4.1.2
      exit: 0.1.2
      graceful-fs: 4.2.8
      import-local: 3.0.3
      jest-config: 27.2.5_ts-node@10.3.0
      jest-util: 27.2.5
      jest-validate: 27.2.5
      prompts: 2.4.2
      yargs: 16.2.0
    transitivePeerDependencies:
      - bufferutil
      - canvas
      - supports-color
      - ts-node
      - utf-8-validate
    dev: true

  /jest-config/27.2.5:
    resolution: {integrity: sha512-QdENtn9b5rIIYGlbDNEcgY9LDL5kcokJnXrp7x8AGjHob/XFqw1Z6p+gjfna2sUulQsQ3ce2Fvntnv+7fKYDhQ==}
    engines: {node: ^10.13.0 || ^12.13.0 || ^14.15.0 || >=15.0.0}
    peerDependencies:
      ts-node: '>=9.0.0'
    peerDependenciesMeta:
      ts-node:
        optional: true
    dependencies:
      '@babel/core': 7.15.8
      '@jest/test-sequencer': 27.2.5
      '@jest/types': 27.2.5
      babel-jest: 27.2.5_@babel+core@7.15.8
      chalk: 4.1.2
      deepmerge: 4.2.2
      glob: 7.2.0
      graceful-fs: 4.2.8
      is-ci: 3.0.0
      jest-circus: 27.2.5
      jest-environment-jsdom: 27.2.5
      jest-environment-node: 27.2.5
      jest-get-type: 27.0.6
      jest-jasmine2: 27.2.5
      jest-regex-util: 27.0.6
      jest-resolve: 27.2.5
      jest-runner: 27.2.5
      jest-util: 27.2.5
      jest-validate: 27.2.5
      micromatch: 4.0.4
      pretty-format: 27.2.5
    transitivePeerDependencies:
      - bufferutil
      - canvas
      - supports-color
      - utf-8-validate
    dev: true

  /jest-config/27.2.5_ts-node@10.3.0:
    resolution: {integrity: sha512-QdENtn9b5rIIYGlbDNEcgY9LDL5kcokJnXrp7x8AGjHob/XFqw1Z6p+gjfna2sUulQsQ3ce2Fvntnv+7fKYDhQ==}
    engines: {node: ^10.13.0 || ^12.13.0 || ^14.15.0 || >=15.0.0}
    peerDependencies:
      ts-node: '>=9.0.0'
    peerDependenciesMeta:
      ts-node:
        optional: true
    dependencies:
      '@babel/core': 7.15.8
      '@jest/test-sequencer': 27.2.5
      '@jest/types': 27.2.5
      babel-jest: 27.2.5_@babel+core@7.15.8
      chalk: 4.1.2
      deepmerge: 4.2.2
      glob: 7.2.0
      graceful-fs: 4.2.8
      is-ci: 3.0.0
      jest-circus: 27.2.5
      jest-environment-jsdom: 27.2.5
      jest-environment-node: 27.2.5
      jest-get-type: 27.0.6
      jest-jasmine2: 27.2.5
      jest-regex-util: 27.0.6
      jest-resolve: 27.2.5
      jest-runner: 27.2.5
      jest-util: 27.2.5
      jest-validate: 27.2.5
      micromatch: 4.0.4
      pretty-format: 27.2.5
      ts-node: 10.3.0_f30b426146dfe400fa540045fd55ca30
    transitivePeerDependencies:
      - bufferutil
      - canvas
      - supports-color
      - utf-8-validate
    dev: true

  /jest-diff/27.2.5:
    resolution: {integrity: sha512-7gfwwyYkeslOOVQY4tVq5TaQa92mWfC9COsVYMNVYyJTOYAqbIkoD3twi5A+h+tAPtAelRxkqY6/xu+jwTr0dA==}
    engines: {node: ^10.13.0 || ^12.13.0 || ^14.15.0 || >=15.0.0}
    dependencies:
      chalk: 4.1.2
      diff-sequences: 27.0.6
      jest-get-type: 27.0.6
      pretty-format: 27.2.5
    dev: true

  /jest-docblock/27.0.6:
    resolution: {integrity: sha512-Fid6dPcjwepTFraz0YxIMCi7dejjJ/KL9FBjPYhBp4Sv1Y9PdhImlKZqYU555BlN4TQKaTc+F2Av1z+anVyGkA==}
    engines: {node: ^10.13.0 || ^12.13.0 || ^14.15.0 || >=15.0.0}
    dependencies:
      detect-newline: 3.1.0
    dev: true

  /jest-each/27.2.5:
    resolution: {integrity: sha512-HUPWIbJT0bXarRwKu/m7lYzqxR4GM5EhKOsu0z3t0SKtbFN6skQhpAUADM4qFShBXb9zoOuag5lcrR1x/WM+Ag==}
    engines: {node: ^10.13.0 || ^12.13.0 || ^14.15.0 || >=15.0.0}
    dependencies:
      '@jest/types': 27.2.5
      chalk: 4.1.2
      jest-get-type: 27.0.6
      jest-util: 27.2.5
      pretty-format: 27.2.5
    dev: true

  /jest-environment-jsdom/27.2.5:
    resolution: {integrity: sha512-QtRpOh/RQKuXniaWcoFE2ElwP6tQcyxHu0hlk32880g0KczdonCs5P1sk5+weu/OVzh5V4Bt1rXuQthI01mBLg==}
    engines: {node: ^10.13.0 || ^12.13.0 || ^14.15.0 || >=15.0.0}
    dependencies:
      '@jest/environment': 27.2.5
      '@jest/fake-timers': 27.2.5
      '@jest/types': 27.2.5
      '@types/node': 12.20.29
      jest-mock: 27.2.5
      jest-util: 27.2.5
      jsdom: 16.7.0
    transitivePeerDependencies:
      - bufferutil
      - canvas
      - supports-color
      - utf-8-validate
    dev: true

  /jest-environment-node/27.2.5:
    resolution: {integrity: sha512-0o1LT4grm7iwrS8fIoLtwJxb/hoa3GsH7pP10P02Jpj7Mi4BXy65u46m89vEM2WfD1uFJQ2+dfDiWZNA2e6bJg==}
    engines: {node: ^10.13.0 || ^12.13.0 || ^14.15.0 || >=15.0.0}
    dependencies:
      '@jest/environment': 27.2.5
      '@jest/fake-timers': 27.2.5
      '@jest/types': 27.2.5
      '@types/node': 12.20.29
      jest-mock: 27.2.5
      jest-util: 27.2.5
    dev: true

  /jest-get-type/27.0.6:
    resolution: {integrity: sha512-XTkK5exIeUbbveehcSR8w0bhH+c0yloW/Wpl+9vZrjzztCPWrxhHwkIFpZzCt71oRBsgxmuUfxEqOYoZI2macg==}
    engines: {node: ^10.13.0 || ^12.13.0 || ^14.15.0 || >=15.0.0}
    dev: true

  /jest-haste-map/27.2.5:
    resolution: {integrity: sha512-pzO+Gw2WLponaSi0ilpzYBE0kuVJstoXBX8YWyUebR8VaXuX4tzzn0Zp23c/WaETo7XYTGv2e8KdnpiskAFMhQ==}
    engines: {node: ^10.13.0 || ^12.13.0 || ^14.15.0 || >=15.0.0}
    dependencies:
      '@jest/types': 27.2.5
      '@types/graceful-fs': 4.1.5
      '@types/node': 12.20.29
      anymatch: 3.1.2
      fb-watchman: 2.0.1
      graceful-fs: 4.2.8
      jest-regex-util: 27.0.6
      jest-serializer: 27.0.6
      jest-util: 27.2.5
      jest-worker: 27.2.5
      micromatch: 4.0.4
      walker: 1.0.7
    optionalDependencies:
      fsevents: 2.3.2
    dev: true

  /jest-jasmine2/27.2.5:
    resolution: {integrity: sha512-hdxY9Cm/CjLqu2tXeAoQHPgA4vcqlweVXYOg1+S9FeFdznB9Rti+eEBKDDkmOy9iqr4Xfbq95OkC4NFbXXPCAQ==}
    engines: {node: ^10.13.0 || ^12.13.0 || ^14.15.0 || >=15.0.0}
    dependencies:
      '@babel/traverse': 7.15.4
      '@jest/environment': 27.2.5
      '@jest/source-map': 27.0.6
      '@jest/test-result': 27.2.5
      '@jest/types': 27.2.5
      '@types/node': 12.20.29
      chalk: 4.1.2
      co: 4.6.0
      expect: 27.2.5
      is-generator-fn: 2.1.0
      jest-each: 27.2.5
      jest-matcher-utils: 27.2.5
      jest-message-util: 27.2.5
      jest-runtime: 27.2.5
      jest-snapshot: 27.2.5
      jest-util: 27.2.5
      pretty-format: 27.2.5
      throat: 6.0.1
    transitivePeerDependencies:
      - supports-color
    dev: true

  /jest-leak-detector/27.2.5:
    resolution: {integrity: sha512-HYsi3GUR72bYhOGB5C5saF9sPdxGzSjX7soSQS+BqDRysc7sPeBwPbhbuT8DnOpijnKjgwWQ8JqvbmReYnt3aQ==}
    engines: {node: ^10.13.0 || ^12.13.0 || ^14.15.0 || >=15.0.0}
    dependencies:
      jest-get-type: 27.0.6
      pretty-format: 27.2.5
    dev: true

  /jest-matcher-utils/27.2.5:
    resolution: {integrity: sha512-qNR/kh6bz0Dyv3m68Ck2g1fLW5KlSOUNcFQh87VXHZwWc/gY6XwnKofx76Qytz3x5LDWT09/2+yXndTkaG4aWg==}
    engines: {node: ^10.13.0 || ^12.13.0 || ^14.15.0 || >=15.0.0}
    dependencies:
      chalk: 4.1.2
      jest-diff: 27.2.5
      jest-get-type: 27.0.6
      pretty-format: 27.2.5
    dev: true

  /jest-message-util/27.2.5:
    resolution: {integrity: sha512-ggXSLoPfIYcbmZ8glgEJZ8b+e0Msw/iddRmgkoO7lDAr9SmI65IIfv7VnvTnV4FGnIIUIjzM+fHRHO5RBvyAbQ==}
    engines: {node: ^10.13.0 || ^12.13.0 || ^14.15.0 || >=15.0.0}
    dependencies:
      '@babel/code-frame': 7.15.8
      '@jest/types': 27.2.5
      '@types/stack-utils': 2.0.1
      chalk: 4.1.2
      graceful-fs: 4.2.8
      micromatch: 4.0.4
      pretty-format: 27.2.5
      slash: 3.0.0
      stack-utils: 2.0.5
    dev: true

  /jest-mock/27.2.5:
    resolution: {integrity: sha512-HiMB3LqE9RzmeMzZARi2Bz3NoymxyP0gCid4y42ca1djffNtYFKgI220aC1VP1mUZ8rbpqZbHZOJ15093bZV/Q==}
    engines: {node: ^10.13.0 || ^12.13.0 || ^14.15.0 || >=15.0.0}
    dependencies:
      '@jest/types': 27.2.5
      '@types/node': 12.20.29
    dev: true

  /jest-pnp-resolver/1.2.2_jest-resolve@27.2.5:
    resolution: {integrity: sha512-olV41bKSMm8BdnuMsewT4jqlZ8+3TCARAXjZGT9jcoSnrfUnRCqnMoF9XEeoWjbzObpqF9dRhHQj0Xb9QdF6/w==}
    engines: {node: '>=6'}
    peerDependencies:
      jest-resolve: '*'
    peerDependenciesMeta:
      jest-resolve:
        optional: true
    dependencies:
      jest-resolve: 27.2.5
    dev: true

  /jest-regex-util/27.0.6:
    resolution: {integrity: sha512-SUhPzBsGa1IKm8hx2F4NfTGGp+r7BXJ4CulsZ1k2kI+mGLG+lxGrs76veN2LF/aUdGosJBzKgXmNCw+BzFqBDQ==}
    engines: {node: ^10.13.0 || ^12.13.0 || ^14.15.0 || >=15.0.0}
    dev: true

  /jest-resolve-dependencies/27.2.5:
    resolution: {integrity: sha512-BSjefped31bcvvCh++/pN9ueqqN1n0+p8/58yScuWfklLm2tbPbS9d251vJhAy0ZI2pL/0IaGhOTJrs9Y4FJlg==}
    engines: {node: ^10.13.0 || ^12.13.0 || ^14.15.0 || >=15.0.0}
    dependencies:
      '@jest/types': 27.2.5
      jest-regex-util: 27.0.6
      jest-snapshot: 27.2.5
    transitivePeerDependencies:
      - supports-color
    dev: true

  /jest-resolve/27.2.5:
    resolution: {integrity: sha512-q5irwS3oS73SKy3+FM/HL2T7WJftrk9BRzrXF92f7net5HMlS7lJMg/ZwxLB4YohKqjSsdksEw7n/jvMxV7EKg==}
    engines: {node: ^10.13.0 || ^12.13.0 || ^14.15.0 || >=15.0.0}
    dependencies:
      '@jest/types': 27.2.5
      chalk: 4.1.2
      escalade: 3.1.1
      graceful-fs: 4.2.8
      jest-haste-map: 27.2.5
      jest-pnp-resolver: 1.2.2_jest-resolve@27.2.5
      jest-util: 27.2.5
      jest-validate: 27.2.5
      resolve: 1.20.0
      slash: 3.0.0
    dev: true

  /jest-runner/27.2.5:
    resolution: {integrity: sha512-n41vw9RLg5TKAnEeJK9d6pGOsBOpwE89XBniK+AD1k26oIIy3V7ogM1scbDjSheji8MUPC9pNgCrZ/FHLVDNgg==}
    engines: {node: ^10.13.0 || ^12.13.0 || ^14.15.0 || >=15.0.0}
    dependencies:
      '@jest/console': 27.2.5
      '@jest/environment': 27.2.5
      '@jest/test-result': 27.2.5
      '@jest/transform': 27.2.5
      '@jest/types': 27.2.5
      '@types/node': 12.20.29
      chalk: 4.1.2
      emittery: 0.8.1
      exit: 0.1.2
      graceful-fs: 4.2.8
      jest-docblock: 27.0.6
      jest-environment-jsdom: 27.2.5
      jest-environment-node: 27.2.5
      jest-haste-map: 27.2.5
      jest-leak-detector: 27.2.5
      jest-message-util: 27.2.5
      jest-resolve: 27.2.5
      jest-runtime: 27.2.5
      jest-util: 27.2.5
      jest-worker: 27.2.5
      source-map-support: 0.5.20
      throat: 6.0.1
    transitivePeerDependencies:
      - bufferutil
      - canvas
      - supports-color
      - utf-8-validate
    dev: true

  /jest-runtime/27.2.5:
    resolution: {integrity: sha512-N0WRZ3QszKyZ3Dm27HTBbBuestsSd3Ud5ooVho47XZJ8aSKO/X1Ag8M1dNx9XzfGVRNdB/xCA3lz8MJwIzPLLA==}
    engines: {node: ^10.13.0 || ^12.13.0 || ^14.15.0 || >=15.0.0}
    dependencies:
      '@jest/console': 27.2.5
      '@jest/environment': 27.2.5
      '@jest/fake-timers': 27.2.5
      '@jest/globals': 27.2.5
      '@jest/source-map': 27.0.6
      '@jest/test-result': 27.2.5
      '@jest/transform': 27.2.5
      '@jest/types': 27.2.5
      '@types/yargs': 16.0.4
      chalk: 4.1.2
      cjs-module-lexer: 1.2.2
      collect-v8-coverage: 1.0.1
      execa: 5.1.1
      exit: 0.1.2
      glob: 7.2.0
      graceful-fs: 4.2.8
      jest-haste-map: 27.2.5
      jest-message-util: 27.2.5
      jest-mock: 27.2.5
      jest-regex-util: 27.0.6
      jest-resolve: 27.2.5
      jest-snapshot: 27.2.5
      jest-util: 27.2.5
      jest-validate: 27.2.5
      slash: 3.0.0
      strip-bom: 4.0.0
      yargs: 16.2.0
    transitivePeerDependencies:
      - supports-color
    dev: true

  /jest-serializer/27.0.6:
    resolution: {integrity: sha512-PtGdVK9EGC7dsaziskfqaAPib6wTViY3G8E5wz9tLVPhHyiDNTZn/xjZ4khAw+09QkoOVpn7vF5nPSN6dtBexA==}
    engines: {node: ^10.13.0 || ^12.13.0 || ^14.15.0 || >=15.0.0}
    dependencies:
      '@types/node': 12.20.29
      graceful-fs: 4.2.8
    dev: true

  /jest-snapshot/27.2.5:
    resolution: {integrity: sha512-2/Jkn+VN6Abwz0llBltZaiJMnL8b1j5Bp/gRIxe9YR3FCEh9qp0TXVV0dcpTGZ8AcJV1SZGQkczewkI9LP5yGw==}
    engines: {node: ^10.13.0 || ^12.13.0 || ^14.15.0 || >=15.0.0}
    dependencies:
      '@babel/core': 7.15.8
      '@babel/generator': 7.15.8
      '@babel/parser': 7.15.8
      '@babel/plugin-syntax-typescript': 7.14.5_@babel+core@7.15.8
      '@babel/traverse': 7.15.4
      '@babel/types': 7.15.6
      '@jest/transform': 27.2.5
      '@jest/types': 27.2.5
      '@types/babel__traverse': 7.14.2
      '@types/prettier': 2.4.1
      babel-preset-current-node-syntax: 1.0.1_@babel+core@7.15.8
      chalk: 4.1.2
      expect: 27.2.5
      graceful-fs: 4.2.8
      jest-diff: 27.2.5
      jest-get-type: 27.0.6
      jest-haste-map: 27.2.5
      jest-matcher-utils: 27.2.5
      jest-message-util: 27.2.5
      jest-resolve: 27.2.5
      jest-util: 27.2.5
      natural-compare: 1.4.0
      pretty-format: 27.2.5
      semver: 7.3.5
    transitivePeerDependencies:
      - supports-color
    dev: true

  /jest-util/27.2.5:
    resolution: {integrity: sha512-QRhDC6XxISntMzFRd/OQ6TGsjbzA5ONO0tlAj2ElHs155x1aEr0rkYJBEysG6H/gZVH3oGFzCdAB/GA8leh8NQ==}
    engines: {node: ^10.13.0 || ^12.13.0 || ^14.15.0 || >=15.0.0}
    dependencies:
      '@jest/types': 27.2.5
      '@types/node': 12.20.29
      chalk: 4.1.2
      graceful-fs: 4.2.8
      is-ci: 3.0.0
      picomatch: 2.3.0
    dev: true

  /jest-validate/27.2.5:
    resolution: {integrity: sha512-XgYtjS89nhVe+UfkbLgcm+GgXKWgL80t9nTcNeejyO3t0Sj/yHE8BtIJqjZu9NXQksYbGImoQRXmQ1gP+Guffw==}
    engines: {node: ^10.13.0 || ^12.13.0 || ^14.15.0 || >=15.0.0}
    dependencies:
      '@jest/types': 27.2.5
      camelcase: 6.2.0
      chalk: 4.1.2
      jest-get-type: 27.0.6
      leven: 3.1.0
      pretty-format: 27.2.5
    dev: true

  /jest-watcher/27.2.5:
    resolution: {integrity: sha512-umV4qGozg2Dn6DTTtqAh9puPw+DGLK9AQas7+mWjiK8t0fWMpxKg8ZXReZw7L4C88DqorsGUiDgwHNZ+jkVrkQ==}
    engines: {node: ^10.13.0 || ^12.13.0 || ^14.15.0 || >=15.0.0}
    dependencies:
      '@jest/test-result': 27.2.5
      '@jest/types': 27.2.5
      '@types/node': 12.20.29
      ansi-escapes: 4.3.2
      chalk: 4.1.2
      jest-util: 27.2.5
      string-length: 4.0.2
    dev: true

  /jest-worker/27.2.5:
    resolution: {integrity: sha512-HTjEPZtcNKZ4LnhSp02NEH4vE+5OpJ0EsOWYvGQpHgUMLngydESAAMH5Wd/asPf29+XUDQZszxpLg1BkIIA2aw==}
    engines: {node: '>= 10.13.0'}
    dependencies:
      '@types/node': 12.20.29
      merge-stream: 2.0.0
      supports-color: 8.1.1
    dev: true

  /jest/27.2.5:
    resolution: {integrity: sha512-vDMzXcpQN4Ycaqu+vO7LX8pZwNNoKMhc+gSp6q1D8S6ftRk8gNW8cni3YFxknP95jxzQo23Lul0BI2FrWgnwYQ==}
    engines: {node: ^10.13.0 || ^12.13.0 || ^14.15.0 || >=15.0.0}
    hasBin: true
    peerDependencies:
      node-notifier: ^8.0.1 || ^9.0.0 || ^10.0.0
    peerDependenciesMeta:
      node-notifier:
        optional: true
    dependencies:
      '@jest/core': 27.2.5
      import-local: 3.0.3
      jest-cli: 27.2.5
    transitivePeerDependencies:
      - bufferutil
      - canvas
      - supports-color
      - ts-node
      - utf-8-validate
    dev: true

  /jest/27.2.5_ts-node@10.3.0:
    resolution: {integrity: sha512-vDMzXcpQN4Ycaqu+vO7LX8pZwNNoKMhc+gSp6q1D8S6ftRk8gNW8cni3YFxknP95jxzQo23Lul0BI2FrWgnwYQ==}
    engines: {node: ^10.13.0 || ^12.13.0 || ^14.15.0 || >=15.0.0}
    hasBin: true
    peerDependencies:
      node-notifier: ^8.0.1 || ^9.0.0 || ^10.0.0
    peerDependenciesMeta:
      node-notifier:
        optional: true
    dependencies:
      '@jest/core': 27.2.5_ts-node@10.3.0
      import-local: 3.0.3
      jest-cli: 27.2.5_ts-node@10.3.0
    transitivePeerDependencies:
      - bufferutil
      - canvas
      - supports-color
      - ts-node
      - utf-8-validate
    dev: true

  /jju/1.4.0:
    resolution: {integrity: sha1-o6vicYryQaKykE+EpiWXDzia4yo=}
    dev: true

  /js-levenshtein/1.1.6:
    resolution: {integrity: sha512-X2BB11YZtrRqY4EnQcLX5Rh373zbK4alC1FW7D7MBhL2gtcC17cTnr6DmfHZeS0s2rTHjUTMMHfG7gO8SSdw+g==}
    engines: {node: '>=0.10.0'}
    dev: true

  /js-tokens/4.0.0:
    resolution: {integrity: sha512-RdJUflcE3cUzKiMqQgsCu06FPu9UdIJO0beYbPhHN4k6apgJtifcoCtT9bcxOpYBtpD2kCM6Sbzg4CausW/PKQ==}

  /js-yaml/3.14.1:
    resolution: {integrity: sha512-okMH7OXXJ7YrN9Ok3/SXrnu4iX9yOk+25nqX4imS2npuvTYDmo/QEZoqwZkYaIDk3jVvBOTOIEgEhaLOynBS9g==}
    hasBin: true
    dependencies:
      argparse: 1.0.10
      esprima: 4.0.1
    dev: true

  /jsbi/3.2.5:
    resolution: {integrity: sha512-aBE4n43IPvjaddScbvWRA2YlTzKEynHzu7MqOyTipdHucf/VxS63ViCjxYRg86M8Rxwbt/GfzHl1kKERkt45fQ==}
    dev: true

  /jsbn/0.1.1:
    resolution: {integrity: sha1-peZUwuWi3rXyAdls77yoDA7y9RM=}
    dev: true
    optional: true

  /jsdom/16.7.0:
    resolution: {integrity: sha512-u9Smc2G1USStM+s/x1ru5Sxrl6mPYCbByG1U/hUmqaVsm4tbNyS7CicOSRyuGQYZhTu0h84qkZZQ/I+dzizSVw==}
    engines: {node: '>=10'}
    peerDependencies:
      canvas: ^2.5.0
    peerDependenciesMeta:
      canvas:
        optional: true
    dependencies:
      abab: 2.0.5
      acorn: 8.5.0
      acorn-globals: 6.0.0
      cssom: 0.4.4
      cssstyle: 2.3.0
      data-urls: 2.0.0
      decimal.js: 10.3.1
      domexception: 2.0.1
      escodegen: 2.0.0
      form-data: 3.0.1
      html-encoding-sniffer: 2.0.1
      http-proxy-agent: 4.0.1
      https-proxy-agent: 5.0.0
      is-potential-custom-element-name: 1.0.1
      nwsapi: 2.2.0
      parse5: 6.0.1
      saxes: 5.0.1
      symbol-tree: 3.2.4
      tough-cookie: 4.0.0
      w3c-hr-time: 1.0.2
      w3c-xmlserializer: 2.0.0
      webidl-conversions: 6.1.0
      whatwg-encoding: 1.0.5
      whatwg-mimetype: 2.3.0
      whatwg-url: 8.7.0
      ws: 7.5.5
      xml-name-validator: 3.0.0
    transitivePeerDependencies:
      - bufferutil
      - supports-color
      - utf-8-validate
    dev: true

  /jsesc/2.5.2:
    resolution: {integrity: sha512-OYu7XEzjkCQ3C5Ps3QIZsQfNpqoJyZZA99wd9aWd05NCtC5pWOkShK2mkL6HXQR6/Cy2lbNdPlZBpuQHXE63gA==}
    engines: {node: '>=4'}
    hasBin: true
    dev: true

  /json-parse-even-better-errors/2.3.1:
    resolution: {integrity: sha512-xyFwyhro/JEof6Ghe2iz2NcXoj2sloNsWr/XsERDK/oiPCfaNhl5ONfp+jQdAZRQQ0IJWNzH9zIZF7li91kh2w==}

  /json-schema-traverse/0.4.1:
    resolution: {integrity: sha512-xbbCH5dCYU5T8LcEhhuh7HJ88HXuW3qsI3Y0zOZFKfZEHcpWiHU/Jxzk629Brsab/mMiHQti9wMP+845RPe3Vg==}
    dev: true

  /json-schema-traverse/1.0.0:
    resolution: {integrity: sha512-NM8/P9n3XjXhIZn1lLhkFaACTOURQXjWhV4BA/RnOv8xvgqtqpAX9IO4mRQxSx1Rlo4tqzeqb0sOlruaOy3dug==}
    dev: true

  /json-schema/0.2.3:
    resolution: {integrity: sha1-tIDIkuWaLwWVTOcnvT8qTogvnhM=}
    dev: true
    optional: true

  /json-stable-stringify-without-jsonify/1.0.1:
    resolution: {integrity: sha1-nbe1lJatPzz+8wp1FC0tkwrXJlE=}
    dev: true

  /json-stringify-safe/5.0.1:
    resolution: {integrity: sha1-Epai1Y/UXxmg9s4B1lcB4sc1tus=}
    dev: true
    optional: true

  /json5/2.2.0:
    resolution: {integrity: sha512-f+8cldu7X/y7RAJurMEJmdoKXGB/X550w2Nr3tTbezL6RwEE/iMcm+tZnXeoZtKuOq6ft8+CqzEkrIgx1fPoQA==}
    engines: {node: '>=6'}
    hasBin: true
    dependencies:
      minimist: 1.2.5
    dev: true

  /jsonc-parser/3.0.0:
    resolution: {integrity: sha512-fQzRfAbIBnR0IQvftw9FJveWiHp72Fg20giDrHz6TdfB12UH/uue0D3hm57UB5KgAVuniLMCaS8P1IMj9NR7cA==}
    dev: true

  /jsonfile/4.0.0:
    resolution: {integrity: sha1-h3Gq4HmbZAdrdmQPygWPnBDjPss=}
    optionalDependencies:
      graceful-fs: 4.2.8
    dev: true

  /jsonfile/6.1.0:
    resolution: {integrity: sha512-5dgndWOriYSm5cnYaJNhalLNDKOqFwyDB/rr1E9ZsGciGvKPs8R2xYGCacuf3z6K1YKDz182fd+fY3cn3pMqXQ==}
    dependencies:
      universalify: 2.0.0
    optionalDependencies:
      graceful-fs: 4.2.8
    dev: true

  /jsonwebtoken/8.5.1:
    resolution: {integrity: sha512-XjwVfRS6jTMsqYs0EsuJ4LGxXV14zQybNd4L2r0UvbVnSF9Af8x7p5MzbJ90Ioz/9TI41/hTCvznF/loiSzn8w==}
    engines: {node: '>=4', npm: '>=1.4.28'}
    dependencies:
      jws: 3.2.2
      lodash.includes: 4.3.0
      lodash.isboolean: 3.0.3
      lodash.isinteger: 4.0.4
      lodash.isnumber: 3.0.3
      lodash.isplainobject: 4.0.6
      lodash.isstring: 4.0.1
      lodash.once: 4.1.1
      ms: 2.1.3
      semver: 5.7.1
    dev: true

  /jsprim/1.4.1:
    resolution: {integrity: sha1-MT5mvB5cwG5Di8G3SZwuXFastqI=}
    engines: {'0': node >=0.6.0}
    dependencies:
      assert-plus: 1.0.0
      extsprintf: 1.3.0
      json-schema: 0.2.3
      verror: 1.10.0
    dev: true
    optional: true

  /jwa/1.4.1:
    resolution: {integrity: sha512-qiLX/xhEEFKUAJ6FiBMbes3w9ATzyk5W7Hvzpa/SLYdxNtng+gcurvrI7TbACjIXlsJyr05/S1oUhZrc63evQA==}
    dependencies:
      buffer-equal-constant-time: 1.0.1
      ecdsa-sig-formatter: 1.0.11
      safe-buffer: 5.2.1
    dev: true

  /jwa/2.0.0:
    resolution: {integrity: sha512-jrZ2Qx916EA+fq9cEAeCROWPTfCwi1IVHqT2tapuqLEVVDKFDENFw1oL+MwrTvH6msKxsd1YTDVw6uKEcsrLEA==}
    dependencies:
      buffer-equal-constant-time: 1.0.1
      ecdsa-sig-formatter: 1.0.11
      safe-buffer: 5.2.1
    dev: true

  /jws/3.2.2:
    resolution: {integrity: sha512-YHlZCB6lMTllWDtSPHz/ZXTsi8S00usEV6v1tjq8tOUZzw7DpSDWVXjXDre6ed1w/pd495ODpHZYSdkRTsa0HA==}
    dependencies:
      jwa: 1.4.1
      safe-buffer: 5.2.1
    dev: true

  /jws/4.0.0:
    resolution: {integrity: sha512-KDncfTmOZoOMTFG4mBlG0qUIOlc03fmzH+ru6RgYVZhPkyiy/92Owlt/8UEN+a4TXR1FQetfIpJE8ApdvdVxTg==}
    dependencies:
      jwa: 2.0.0
      safe-buffer: 5.2.1
    dev: true

  /keytar/7.7.0:
    resolution: {integrity: sha512-YEY9HWqThQc5q5xbXbRwsZTh2PJ36OSYRjSv3NN2xf5s5dpLTjEZnC2YikR29OaVybf9nQ0dJ/80i40RS97t/A==}
    requiresBuild: true
    dependencies:
      node-addon-api: 3.2.1
      prebuild-install: 6.1.4
    dev: true
    optional: true

  /kind-of/6.0.3:
    resolution: {integrity: sha512-dcS1ul+9tmeD95T+x28/ehLgd9mENa3LsvDTtzm3vyBEO7RPptvAD+t44WVXaUjTBRcrpFeFlC8WCruUR456hw==}
    engines: {node: '>=0.10.0'}
    dev: true

  /kleur/3.0.3:
    resolution: {integrity: sha512-eTIzlVOSUR+JxdDFepEYcBMtZ9Qqdef+rnzWdRZuMbOywu5tO2w2N7rqjoANZ5k9vywhL6Br1VRjUIgTQx4E8w==}
    engines: {node: '>=6'}

  /klona/2.0.4:
    resolution: {integrity: sha512-ZRbnvdg/NxqzC7L9Uyqzf4psi1OM4Cuc+sJAkQPjO6XkQIJTNbfK2Rsmbw8fx1p2mkZdp2FZYo2+LwXYY/uwIA==}
    engines: {node: '>= 8'}
    dev: true

  /lazystream/1.0.0:
    resolution: {integrity: sha1-9plf4PggOS9hOWvolGJAe7dxaOQ=}
    engines: {node: '>= 0.6.3'}
    dependencies:
      readable-stream: 2.3.7
    dev: false

  /leven/3.1.0:
    resolution: {integrity: sha512-qsda+H8jTaUaN/x5vzW2rzc+8Rw4TAQ/4KjB46IwK5VH+IlVeeeje/EoZRpiXvIqjFgK84QffqPztGI3VBLG1A==}
    engines: {node: '>=6'}
    dev: true

  /levn/0.3.0:
    resolution: {integrity: sha1-OwmSTt+fCDwEkP3UwLxEIeBHZO4=}
    engines: {node: '>= 0.8.0'}
    dependencies:
      prelude-ls: 1.1.2
      type-check: 0.3.2
    dev: true

  /levn/0.4.1:
    resolution: {integrity: sha512-+bT2uH4E5LGE7h/n3evcS/sQlJXCpIp6ym8OWJ5eV6+67Dsql/LaaT7qJBAt2rzfoa/5QBGBhxDix1dMt2kQKQ==}
    engines: {node: '>= 0.8.0'}
    dependencies:
      prelude-ls: 1.2.1
      type-check: 0.4.0
    dev: true

  /line-replace/2.0.1:
    resolution: {integrity: sha512-CSr3f6gynLCA9R+RBS0IDIfv7a8OAXcuyq+CHgq0WzbQ7KSJQfF5DgtpRVxpSp1KBNXogtzbNqAeUjrmHYTPYA==}
    hasBin: true
    dev: true

  /lines-and-columns/1.1.6:
    resolution: {integrity: sha1-HADHQ7QzzQpOgHWPe2SldEDZ/wA=}

  /lint-staged/11.2.3:
    resolution: {integrity: sha512-Tfmhk8O2XFMD25EswHPv+OYhUjsijy5D7liTdxeXvhG2rsadmOLFtyj8lmlfoFFXY8oXWAIOKpoI+lJe1DB1mw==}
    hasBin: true
    dependencies:
      cli-truncate: 2.1.0
      colorette: 1.4.0
      commander: 8.2.0
      cosmiconfig: 7.0.1
      debug: 4.3.2_supports-color@8.1.1
      enquirer: 2.3.6
      execa: 5.1.1
      listr2: 3.12.2_enquirer@2.3.6
      micromatch: 4.0.4
      normalize-path: 3.0.0
      please-upgrade-node: 3.2.0
      string-argv: 0.3.1
      stringify-object: 3.3.0
      supports-color: 8.1.1
    dev: true

  /listr2/3.12.2_enquirer@2.3.6:
    resolution: {integrity: sha512-64xC2CJ/As/xgVI3wbhlPWVPx0wfTqbUAkpb7bjDi0thSWMqrf07UFhrfsGoo8YSXmF049Rp9C0cjLC8rZxK9A==}
    engines: {node: '>=10.0.0'}
    peerDependencies:
      enquirer: '>= 2.3.0 < 3'
    dependencies:
      cli-truncate: 2.1.0
      colorette: 1.4.0
      enquirer: 2.3.6
      log-update: 4.0.0
      p-map: 4.0.0
      rxjs: 6.6.7
      through: 2.3.8
      wrap-ansi: 7.0.0
    dev: true

  /locate-path/3.0.0:
    resolution: {integrity: sha512-7AO748wWnIhNqAuaty2ZWHkQHRSNfPVIsPIfwEOWO22AmaoVrWavlOcMR5nzTLNYvp36X220/maaRsrec1G65A==}
    engines: {node: '>=6'}
    dependencies:
      p-locate: 3.0.0
      path-exists: 3.0.0

  /locate-path/5.0.0:
    resolution: {integrity: sha512-t7hw9pI+WvuwNJXwk5zVHpyhIqzg2qTlklJOf0mVxGSbe3Fp2VieZcduNYjaLDoy6p9uGpQEGWG87WpMKlNq8g==}
    engines: {node: '>=8'}
    dependencies:
      p-locate: 4.1.0

  /locate-path/6.0.0:
    resolution: {integrity: sha512-iPZK6eYjbxRu3uB4/WZ3EsEIMJFMqAoopl3R+zuq0UjcAm/MO6KCweDgPfP3elTztoKP3KtnVHxTn2NHBSDVUw==}
    engines: {node: '>=10'}
    dependencies:
      p-locate: 5.0.0
    dev: false

  /lodash.clonedeep/4.5.0:
    resolution: {integrity: sha1-4j8/nE+Pvd6HJSnBBxhXoIblzO8=}
    dev: true

  /lodash.deburr/4.1.0:
    resolution: {integrity: sha1-3bG7s+8HRYwBd7oH3hRCLLAz/5s=}

  /lodash.defaults/4.2.0:
    resolution: {integrity: sha1-0JF4cW/+pN3p5ft7N/bwgCJ0WAw=}
    dev: false

  /lodash.difference/4.5.0:
    resolution: {integrity: sha1-nMtOUF1Ia5FlE0V3KIWi3yf9AXw=}
    dev: false

  /lodash.flatten/4.4.0:
    resolution: {integrity: sha1-8xwiIlqWMtK7+OSt2+8kCqdlph8=}
    dev: false

  /lodash.get/4.4.2:
    resolution: {integrity: sha1-LRd/ZS+jHpObRDjVNBSZ36OCXpk=}
    dev: true

  /lodash.includes/4.3.0:
    resolution: {integrity: sha1-YLuYqHy5I8aMoeUTJUgzFISfVT8=}
    dev: true

  /lodash.isboolean/3.0.3:
    resolution: {integrity: sha1-bC4XHbKiV82WgC/UOwGyDV9YcPY=}
    dev: true

  /lodash.isequal/4.5.0:
    resolution: {integrity: sha1-QVxEePK8wwEgwizhDtMib30+GOA=}
    dev: true

  /lodash.isinteger/4.0.4:
    resolution: {integrity: sha1-YZwK89A/iwTDH1iChAt3sRzWg0M=}
    dev: true

  /lodash.isnumber/3.0.3:
    resolution: {integrity: sha1-POdoEMWSjQM1IwGsKHMX8RwLH/w=}
    dev: true

  /lodash.isplainobject/4.0.6:
    resolution: {integrity: sha1-fFJqUtibRcRcxpC4gWO+BJf1UMs=}

  /lodash.isstring/4.0.1:
    resolution: {integrity: sha1-1SfftUVuynzJu5XV2ur4i6VKVFE=}
    dev: true

  /lodash.merge/4.6.2:
    resolution: {integrity: sha512-0KpjqXRVvrYyCsX1swR/XTK0va6VQkQM6MNo7PqW77ByjAhoARA8EfrP1N4+KlKj8YS0ZUCtRT/YUuhyYDujIQ==}
    dev: true

  /lodash.once/4.1.1:
    resolution: {integrity: sha1-DdOXEhPHxW34gJd9UEyI+0cal6w=}
    dev: true

  /lodash.truncate/4.4.2:
    resolution: {integrity: sha1-WjUNoLERO4N+z//VgSy+WNbq4ZM=}
    dev: true

  /lodash.union/4.6.0:
    resolution: {integrity: sha1-SLtQiECfFvGCFmZkHETdGqrjzYg=}
    dev: false

  /lodash/4.17.21:
    resolution: {integrity: sha512-v2kDEe57lecTulaDIuNTPy3Ry4gLGJ6Z1O3vE1krgXZNrsQ+LFTGHVxVjcXPs17LhbZVGedAJv8XZ1tvj5FvSg==}
    dev: true

  /log-symbols/4.1.0:
    resolution: {integrity: sha512-8XPvpAA8uyhfteu8pIvQxpJZ7SYYdpUivZpGy6sFsBuKRY/7rQGavedeB8aK+Zkyq6upMFVL/9AW6vOYzfRyLg==}
    engines: {node: '>=10'}
    dependencies:
      chalk: 4.1.2
      is-unicode-supported: 0.1.0
    dev: true

  /log-update/4.0.0:
    resolution: {integrity: sha512-9fkkDevMefjg0mmzWFBW8YkFP91OrizzkW3diF7CpG+S2EYdy4+TVfGwz1zeF8x7hCx1ovSPTOE9Ngib74qqUg==}
    engines: {node: '>=10'}
    dependencies:
      ansi-escapes: 4.3.2
      cli-cursor: 3.1.0
      slice-ansi: 4.0.0
      wrap-ansi: 6.2.0

  /long/4.0.0:
    resolution: {integrity: sha512-XsP+KhQif4bjX1kbuSiySJFNAehNxgLb6hPRGJ9QsUr8ajHkuXGdrHmFUTUUXhDwVX2R5bY4JNZEwbUiMhV+MA==}
    dev: true

  /loose-envify/1.4.0:
    resolution: {integrity: sha512-lyuxPGr/Wfhrlem2CL/UcnUc1zcqKAImBDzukY7Y5F/yQiNdko6+fRLevlw1HgMySw7f611UIY408EtxRSoK3Q==}
    hasBin: true
    dependencies:
      js-tokens: 4.0.0
    dev: true

  /lru-cache/6.0.0:
    resolution: {integrity: sha512-Jo6dJ04CmSjuznwJSS3pUeWmd/H0ffTlkXXgwZi+eq1UCmqQwCh+eLsYOYCwY991i2Fah4h1BEMCx4qThGbsiA==}
    engines: {node: '>=10'}
    dependencies:
      yallist: 4.0.0
    dev: true

  /lz-string/1.4.4:
    resolution: {integrity: sha1-wNjq82BZ9wV5bh40SBHPTEmNOiY=}
    hasBin: true
    dev: true

  /make-dir/3.1.0:
    resolution: {integrity: sha512-g3FeP20LNwhALb/6Cz6Dd4F2ngze0jz7tbzrD2wAV+o9FeNHe4rL+yK2md0J/fiSf1sa1ADhXqi5+oVwOM/eGw==}
    engines: {node: '>=8'}
    dependencies:
      semver: 6.3.0

  /make-error/1.3.6:
    resolution: {integrity: sha512-s8UhlNe7vPKomQhC1qFelMokr/Sc3AgNbso3n74mVPA5LTZwkB9NlXf4XPamLxJE8h0gh73rM94xvwRT2CVInw==}
    dev: true

  /makeerror/1.0.11:
    resolution: {integrity: sha1-4BpckQnyr3lmDk6LlYd5AYT1qWw=}
    dependencies:
      tmpl: 1.0.5
    dev: true

  /map-obj/1.0.1:
    resolution: {integrity: sha1-2TPOuSBdgr3PSIb2dCvcK03qFG0=}
    engines: {node: '>=0.10.0'}
    dev: true

  /map-obj/4.3.0:
    resolution: {integrity: sha512-hdN1wVrZbb29eBGiGjJbeP8JbKjq1urkHJ/LIP/NY48MZ1QVXUsQBV1G1zvYFHn1XE06cwjBsOI2K3Ulnj1YXQ==}
    engines: {node: '>=8'}
    dev: true

  /mariadb/2.5.4:
    resolution: {integrity: sha512-4vQgMRyBIN9EwSQG0vzjR9D8bscPH0dGPJt67qVlOkHSiSm0xUatg1Pft4o1LzORgeOW4PheiY/HBE9bYYmNCA==}
    engines: {node: '>= 10.13'}
    dependencies:
      '@types/geojson': 7946.0.8
      '@types/node': 14.17.22
      denque: 1.5.1
      iconv-lite: 0.6.3
      long: 4.0.0
      moment-timezone: 0.5.33
      please-upgrade-node: 3.2.0
    dev: true

  /media-typer/0.3.0:
    resolution: {integrity: sha1-hxDXrwqmJvj/+hzgAWhUUmMlV0g=}
    engines: {node: '>= 0.6'}
    dev: true

  /meow/9.0.0:
    resolution: {integrity: sha512-+obSblOQmRhcyBt62furQqRAQpNyWXo8BuQ5bN7dG8wmwQ+vwHKp/rCFD4CrTP8CsDQD1sjoZ94K417XEUk8IQ==}
    engines: {node: '>=10'}
    dependencies:
      '@types/minimist': 1.2.2
      camelcase-keys: 6.2.2
      decamelize: 1.2.0
      decamelize-keys: 1.1.0
      hard-rejection: 2.1.0
      minimist-options: 4.1.0
      normalize-package-data: 3.0.3
      read-pkg-up: 7.0.1
      redent: 3.0.0
      trim-newlines: 3.0.1
      type-fest: 0.18.1
      yargs-parser: 20.2.9
    dev: true

  /merge-descriptors/1.0.1:
    resolution: {integrity: sha1-sAqqVW3YtEVoFQ7J0blT8/kMu2E=}
    dev: true

  /merge-stream/2.0.0:
    resolution: {integrity: sha512-abv/qOcuPfk3URPfDzmZU1LKmuw8kT+0nIHvKrKgFrwifol/doWcdA4ZqsWQ8ENrFKkd67Mfpo/LovbIUsbt3w==}

  /merge2/1.4.1:
    resolution: {integrity: sha512-8q7VEgMJW4J8tcfVPy8g09NcQwZdbwFEqhe/WZkoIzjn/3TGDwtOCYtXGxA3O8tPzpczCCDgv+P2P5y00ZJOOg==}
    engines: {node: '>= 8'}

  /methods/1.1.2:
    resolution: {integrity: sha1-VSmk1nZUE07cxSZmVoNbD4Ua/O4=}
    engines: {node: '>= 0.6'}
    dev: true

  /micromatch/4.0.4:
    resolution: {integrity: sha512-pRmzw/XUcwXGpD9aI9q/0XOwLNygjETJ8y0ao0wdqprrzDa4YnxLcz7fQRZr8voh8V10kGhABbNcHVk5wHgWwg==}
    engines: {node: '>=8.6'}
    dependencies:
      braces: 3.0.2
      picomatch: 2.3.0

  /mime-db/1.50.0:
    resolution: {integrity: sha512-9tMZCDlYHqeERXEHO9f/hKfNXhre5dK2eE/krIvUjZbS2KPcqGDfNShIWS1uW9XOTKQKqK6qbeOci18rbfW77A==}
    engines: {node: '>= 0.6'}
    dev: true

  /mime-types/2.1.33:
    resolution: {integrity: sha512-plLElXp7pRDd0bNZHw+nMd52vRYjLwQjygaNg7ddJ2uJtTlmnTCjWuPKxVu6//AdaRuME84SvLW91sIkBqGT0g==}
    engines: {node: '>= 0.6'}
    dependencies:
      mime-db: 1.50.0
    dev: true

  /mime/1.6.0:
    resolution: {integrity: sha512-x0Vn8spI+wuJ1O6S7gnbaQg8Pxh4NNHb7KSINmEWKiPE4RKOplvijn+NkmYmmRgP68mc70j2EbeTFRsrswaQeg==}
    engines: {node: '>=4'}
    hasBin: true
    dev: true

  /mimic-fn/2.1.0:
    resolution: {integrity: sha512-OqbOk5oEQeAZ8WXWydlu9HJjz9WVdEIvamMCcXmuqUYjTknH/sqsWvhQ3vgwKFRR1HpjvNBKQ37nbJgYzGqGcg==}
    engines: {node: '>=6'}

  /mimic-response/2.1.0:
    resolution: {integrity: sha512-wXqjST+SLt7R009ySCglWBCFpjUygmCIfD790/kVbiGmUgfYGuB14PiTd5DwVxSV4NcYHjzMkoj5LjQZwTQLEA==}
    engines: {node: '>=8'}
    dev: true
    optional: true

  /min-indent/1.0.1:
    resolution: {integrity: sha512-I9jwMn07Sy/IwOj3zVkVik2JTvgpaykDZEigL6Rx6N9LbMywwUSMtxET+7lVoDLLd3O3IXwJwvuuns8UB/HeAg==}
    engines: {node: '>=4'}

  /minimatch/3.0.4:
    resolution: {integrity: sha512-yJHVQEhyqPLUTgt9B83PXu6W3rx4MvvHvSUvToogpwoGDOUQ+yDrR0HRot+yOCdCO7u4hX3pWft6kWBBcqh0UA==}
    dependencies:
      brace-expansion: 1.1.11

  /minimist-options/4.1.0:
    resolution: {integrity: sha512-Q4r8ghd80yhO/0j1O3B2BjweX3fiHg9cdOwjJd2J76Q135c+NDxGCqdYKQ1SKBuFfgWbAUzBfvYjPUEeNgqN1A==}
    engines: {node: '>= 6'}
    dependencies:
      arrify: 1.0.1
      is-plain-obj: 1.1.0
      kind-of: 6.0.3
    dev: true

  /minimist/1.2.5:
    resolution: {integrity: sha512-FM9nNUYrRBAELZQT3xeZQ7fmMOBg6nWNmJKTcgsJeaLstP/UODVpGsr5OhXhhXg6f+qtJ8uiZ+PUxkDWcgIXLw==}
    dev: true

  /minipass/2.9.0:
    resolution: {integrity: sha512-wxfUjg9WebH+CUDX/CdbRlh5SmfZiy/hpkxaRI16Y9W56Pa75sWgd/rvFilSgrauD9NyFymP/+JFV3KwzIsJeg==}
    dependencies:
      safe-buffer: 5.2.1
      yallist: 3.1.1
    dev: true

  /minipass/3.1.5:
    resolution: {integrity: sha512-+8NzxD82XQoNKNrl1d/FSi+X8wAEWR+sbYAfIvub4Nz0d22plFG72CEVVaufV8PNf4qSslFTD8VMOxNVhHCjTw==}
    engines: {node: '>=8'}
    dependencies:
      yallist: 4.0.0
    dev: false

  /minizlib/1.3.3:
    resolution: {integrity: sha512-6ZYMOEnmVsdCeTJVE0W9ZD+pVnE8h9Hma/iOwwRDsdQoePpoX56/8B6z3P9VNwppJuBKNRuFDRNRqRWexT9G9Q==}
    dependencies:
      minipass: 2.9.0
    dev: true

  /minizlib/2.1.2:
    resolution: {integrity: sha512-bAxsR8BVfj60DWXHE3u30oHzfl4G7khkSuPW+qvpd7jFRHm7dLxOjUk1EHACJ/hxLY8phGJ0YhYHZo7jil7Qdg==}
    engines: {node: '>= 8'}
    dependencies:
      minipass: 3.1.5
      yallist: 4.0.0
    dev: false

  /mkdirp-classic/0.5.3:
    resolution: {integrity: sha512-gKLcREMhtuZRwRAfqP3RFW+TK4JqApVBtOIftVgjuABpAtpxhPGaDcfvbhNvD0B8iD1oUr/txX35NjcaY6Ns/A==}
    dev: true
    optional: true

  /mkdirp/0.5.5:
    resolution: {integrity: sha512-NKmAlESf6jMGym1++R0Ra7wvhV+wFW63FaSOFPwRahvea0gMUcGUhVeAg/0BC0wiv9ih5NYPB1Wn1UEI1/L+xQ==}
    hasBin: true
    dependencies:
      minimist: 1.2.5
    dev: true

  /mkdirp/1.0.4:
    resolution: {integrity: sha512-vVqVZQyf3WLx2Shd0qJ9xuvqgAyKPLAiqITEtqW0oIUjzo3PePDd6fW9iFz30ef7Ysp/oiWqbhszeGWW2T6Gzw==}
    engines: {node: '>=10'}
    hasBin: true

  /mock-stdin/1.0.0:
    resolution: {integrity: sha512-tukRdb9Beu27t6dN+XztSRHq9J0B/CoAOySGzHfn8UTfmqipA5yNT/sDUEyYdAV3Hpka6Wx6kOMxuObdOex60Q==}
    dev: true

  /moment-timezone/0.5.33:
    resolution: {integrity: sha512-PTc2vcT8K9J5/9rDEPe5czSIKgLoGsH8UNpA4qZTVw0Vd/Uz19geE9abbIOQKaAQFcnQ3v5YEXrbSc5BpshH+w==}
    dependencies:
      moment: 2.29.1
    dev: true

  /moment/2.29.1:
    resolution: {integrity: sha512-kHmoybcPV8Sqy59DwNDY3Jefr64lK/by/da0ViFcuA4DH0vQg5Q6Ze5VimxkfQNSC+Mls/Kx53s7TjP1RhFEDQ==}
    dev: true

  /ms/2.0.0:
    resolution: {integrity: sha1-VgiurfwAvmwpAd9fmGF4jeDVl8g=}
    dev: true

  /ms/2.1.1:
    resolution: {integrity: sha512-tgp+dl5cGk28utYktBsrFqA7HKgrhgPsg6Z/EfhWI4gl1Hwq8B/GmY/0oXZ6nF8hDVesS/FpnYaD/kOWhYQvyg==}
    dev: true

  /ms/2.1.2:
    resolution: {integrity: sha512-sGkPx+VjMtmA6MX27oA4FBFELFCZZ4S4XqeGOXCv68tT+jb3vk/RyaKWP0PTKyWtmLSM0b+adUTEvbs1PEaH2w==}

  /ms/2.1.3:
    resolution: {integrity: sha512-6FlzubTLZG3J2a/NVCAleEhjzq5oxgHyaCU9yYXvcLsvoVaHJq/s5xXI6/XXP6tz7R9xAOtHnSO/tXtF3WRTlA==}

  /msal/1.4.14:
    resolution: {integrity: sha512-k8M5+/jbfSQoCf7CyQzBP5HE5mY8TkBujykLGTEp2x0MvOK/FQsfUTNis28zlvvPVzhgrhb5GQiGM8rRpXyHdA==}
    engines: {node: '>=0.8.0'}
    dependencies:
      tslib: 1.14.1
    dev: true

  /mssql/7.2.1:
    resolution: {integrity: sha512-kq0hVeD1tR+ikZqmLwgQqLGSavOhrrwaiYsYxdUQASifc3oIOFRx2IHpuWk+8oLI6Ab/s3o3JfpFX1v1Nf2sxA==}
    engines: {node: '>=10'}
    hasBin: true
    dependencies:
      '@tediousjs/connection-string': 0.3.0
      debug: 4.3.2
      rfdc: 1.3.0
      tarn: 3.0.1
      tedious: 11.8.0_debug@4.3.2
    transitivePeerDependencies:
      - supports-color
    dev: true

  /napi-build-utils/1.0.2:
    resolution: {integrity: sha512-ONmRUqK7zj7DWX0D9ADe03wbwOBZxNAfF20PlGfCWQcD3+/MakShIHrMqx9YwPTfxDdF1zLeL+RGZiR9kGMLdg==}
    dev: true
    optional: true

  /native-duplexpair/1.0.0:
    resolution: {integrity: sha1-eJkHjmS/PIo9cyYBs9QP8F21j6A=}
    dev: true

  /natural-compare/1.4.0:
    resolution: {integrity: sha1-Sr6/7tdUHywnrPspvbvRXI1bpPc=}
    dev: true

  /needle/2.9.1:
    resolution: {integrity: sha512-6R9fqJ5Zcmf+uYaFgdIHmLwNldn5HbK8L5ybn7Uz+ylX/rnOsSp1AHcvQSrCaFN+qNM1wpymHqD7mVasEOlHGQ==}
    engines: {node: '>= 4.4.x'}
    hasBin: true
    dependencies:
      debug: 3.2.7
      iconv-lite: 0.4.24
      sax: 1.2.4
    dev: true

  /negotiator/0.6.2:
    resolution: {integrity: sha512-hZXc7K2e+PgeI1eDBe/10Ard4ekbfrrqG8Ep+8Jmf4JID2bNg7NvCPOZN+kfF574pFQI7mum2AUqDidoKqcTOw==}
    engines: {node: '>= 0.6'}
    dev: true

  /new-github-issue-url/0.2.1:
    resolution: {integrity: sha512-md4cGoxuT4T4d/HDOXbrUHkTKrp/vp+m3aOA7XXVYwNsUNMK49g3SQicTSeV5GIz/5QVGAeYRAOlyp9OvlgsYA==}
    engines: {node: '>=10'}
    dev: false

  /node-abi/2.30.1:
    resolution: {integrity: sha512-/2D0wOQPgaUWzVSVgRMx+trKJRC2UG4SUc4oCJoXx9Uxjtp0Vy3/kt7zcbxHF8+Z/pK3UloLWzBISg72brfy1w==}
    dependencies:
      semver: 5.7.1
    dev: true
    optional: true

  /node-abort-controller/2.0.0:
    resolution: {integrity: sha512-L8RfEgjBTHAISTuagw51PprVAqNZoG6KSB6LQ6H1bskMVkFs5E71IyjauLBv3XbuomJlguWF/VnRHdJ1gqiAqA==}
    dev: true

  /node-addon-api/3.2.1:
    resolution: {integrity: sha512-mmcei9JghVNDYydghQmeDX8KoAm0FAiYyIcUt/N4nhyAipB17pllZQDOJD2fotxABnt4Mdz+dKTO7eftLg4d0A==}
    dev: true

  /node-fetch/2.6.1:
    resolution: {integrity: sha512-V4aYg89jEoVRxRb2fJdAg8FHvI7cEyYdVAh94HH0UIK8oJxUfkjlDQN9RbMx+bEjP7+ggMiFRprSti032Oipxw==}
    engines: {node: 4.x || >=6.0.0}

  /node-fetch/2.6.2:
    resolution: {integrity: sha512-aLoxToI6RfZ+0NOjmWAgn9+LEd30YCkJKFSyWacNZdEKTit/ZMcKjGkTRo8uWEsnIb/hfKecNPEbln02PdWbcA==}
    engines: {node: 4.x || >=6.0.0}
    dev: true

  /node-fetch/2.6.5:
    resolution: {integrity: sha512-mmlIVHJEu5rnIxgEgez6b9GgWXbkZj5YZ7fx+2r94a2E+Uirsp6HsPTPlomfdHtpt/B0cdKviwkoaM6pyvUOpQ==}
    engines: {node: 4.x || >=6.0.0}
    dependencies:
      whatwg-url: 5.0.0

  /node-gyp/3.8.0:
    resolution: {integrity: sha512-3g8lYefrRRzvGeSowdJKAKyks8oUpLEd/DyPV4eMhVlhJ0aNaZqIrNUIPuEWWTAoPqyFkfGrM67MC69baqn6vA==}
    engines: {node: '>= 0.8.0'}
    hasBin: true
    requiresBuild: true
    dependencies:
      fstream: 1.0.12
      glob: 7.2.0
      graceful-fs: 4.2.8
      mkdirp: 0.5.5
      nopt: 3.0.6
      npmlog: 4.1.2
      osenv: 0.1.5
      request: 2.88.2
      rimraf: 2.7.1
      semver: 5.3.0
      tar: 2.2.2
      which: 1.3.1
    dev: true
    optional: true

  /node-int64/0.4.0:
    resolution: {integrity: sha1-h6kGXNs1XTGC2PlM4RGIuCXGijs=}
    dev: true

  /node-modules-regexp/1.0.0:
    resolution: {integrity: sha1-jZ2+KJZKSsVxLpExZCEHxx6Q7EA=}
    engines: {node: '>=0.10.0'}
    dev: true

  /node-pre-gyp/0.11.0:
    resolution: {integrity: sha512-TwWAOZb0j7e9eGaf9esRx3ZcLaE5tQ2lvYy1pb5IAaG1a2e2Kv5Lms1Y4hpj+ciXJRofIxxlt5haeQ/2ANeE0Q==}
    deprecated: 'Please upgrade to @mapbox/node-pre-gyp: the non-scoped node-pre-gyp package is deprecated and only the @mapbox scoped package will recieve updates in the future'
    hasBin: true
    dependencies:
      detect-libc: 1.0.3
      mkdirp: 0.5.5
      needle: 2.9.1
      nopt: 4.0.3
      npm-packlist: 1.4.8
      npmlog: 4.1.2
      rc: 1.2.8
      rimraf: 2.7.1
      semver: 5.7.1
      tar: 4.4.19
    dev: true

  /node-releases/2.0.0:
    resolution: {integrity: sha512-aA87l0flFYMzCHpTM3DERFSYxc6lv/BltdbRTOMZuxZ0cwZCD3mejE5n9vLhSJCN++/eOqr77G1IO5uXxlQYWA==}
    dev: true

  /nopt/3.0.6:
    resolution: {integrity: sha1-xkZdvwirzU2zWTF/eaxopkayj/k=}
    hasBin: true
    dependencies:
      abbrev: 1.1.1
    dev: true
    optional: true

  /nopt/4.0.3:
    resolution: {integrity: sha512-CvaGwVMztSMJLOeXPrez7fyfObdZqNUK1cPAEzLHrTybIua9pMdmmPR5YwtfNftIOMv3DPUhFaxsZMNTQO20Kg==}
    hasBin: true
    dependencies:
      abbrev: 1.1.1
      osenv: 0.1.5
    dev: true

  /normalize-package-data/2.5.0:
    resolution: {integrity: sha512-/5CMN3T0R4XTj4DcGaexo+roZSdSFW/0AOOTROrjxzCG1wrWXEsGbRKevjlIL+ZDE4sZlJr5ED4YW0yqmkK+eA==}
    dependencies:
      hosted-git-info: 2.8.9
      resolve: 1.20.0
      semver: 5.7.1
      validate-npm-package-license: 3.0.4

  /normalize-package-data/3.0.3:
    resolution: {integrity: sha512-p2W1sgqij3zMMyRC067Dg16bfzVH+w7hyegmpIvZ4JNjqtGOVAIvLmjBx3yP7YTe9vKJgkoNOPjwQGogDoMXFA==}
    engines: {node: '>=10'}
    dependencies:
      hosted-git-info: 4.0.2
      is-core-module: 2.7.0
      semver: 7.3.5
      validate-npm-package-license: 3.0.4
    dev: true

  /normalize-path/3.0.0:
    resolution: {integrity: sha512-6eZs5Ls3WtCisHWp9S2GUy8dqkpGi4BVSz3GaqiE6ezub0512ESztXUwUB6C6IKbQkY2Pnb/mD4WYojCRwcwLA==}
    engines: {node: '>=0.10.0'}

  /npm-bundled/1.1.2:
    resolution: {integrity: sha512-x5DHup0SuyQcmL3s7Rx/YQ8sbw/Hzg0rj48eN0dV7hf5cmQq5PXIeioroH3raV1QC1yh3uTYuMThvEQF3iKgGQ==}
    dependencies:
      npm-normalize-package-bin: 1.0.1
    dev: true

  /npm-normalize-package-bin/1.0.1:
    resolution: {integrity: sha512-EPfafl6JL5/rU+ot6P3gRSCpPDW5VmIzX959Ob1+ySFUuuYHWHekXpwdUZcKP5C+DS4GEtdJluwBjnsNDl+fSA==}
    dev: true

  /npm-packlist/1.4.8:
    resolution: {integrity: sha512-5+AZgwru5IevF5ZdnFglB5wNlHG1AOOuw28WhUq8/8emhBmLv6jX5by4WJCh7lW0uSYZYS6DXqIsyZVIXRZU9A==}
    dependencies:
      ignore-walk: 3.0.4
      npm-bundled: 1.1.2
      npm-normalize-package-bin: 1.0.1
    dev: true

  /npm-run-path/4.0.1:
    resolution: {integrity: sha512-S48WzZW777zhNIrn7gxOlISNAqi9ZC/uQFnRdbeIHhZhCA6UqpkOT8T1G7BvfdgP4Er8gF4sUbaS0i7QvIfCWw==}
    engines: {node: '>=8'}
    dependencies:
      path-key: 3.1.1

  /npmlog/4.1.2:
    resolution: {integrity: sha512-2uUqazuKlTaSI/dC8AzicUck7+IrEaOnN/e0jd3Xtt1KcGpwx30v50mL7oPyr/h9bL3E4aZccVwpwP+5W9Vjkg==}
    dependencies:
      are-we-there-yet: 1.1.7
      console-control-strings: 1.1.0
      gauge: 2.7.4
      set-blocking: 2.0.0
    dev: true

  /number-is-nan/1.0.1:
    resolution: {integrity: sha1-CXtgK1NCKlIsGvuHkDGDNpQaAR0=}
    engines: {node: '>=0.10.0'}
    dev: true

  /nwsapi/2.2.0:
    resolution: {integrity: sha512-h2AatdwYH+JHiZpv7pt/gSX1XoRGb7L/qSIeuqA6GwYoF9w1vP1cw42TO0aI2pNyshRK5893hNSl+1//vHK7hQ==}
    dev: true

  /oauth-sign/0.9.0:
    resolution: {integrity: sha512-fexhUFFPTGV8ybAtSIGbV6gOkSv8UtRbDBnAyLQw4QPKkgNlsH2ByPGtMUqdWkos6YCRmAqViwgZrJc/mRDzZQ==}
    dev: true
    optional: true

  /object-assign/4.1.1:
    resolution: {integrity: sha1-IQmtx5ZYh8/AXLvUQsrIv7s2CGM=}
    engines: {node: '>=0.10.0'}
    dev: true

  /object-inspect/1.11.0:
    resolution: {integrity: sha512-jp7ikS6Sd3GxQfZJPyH3cjcbJF6GZPClgdV+EFygjFLQ5FmW/dRUnTd9PQ9k0JhoNDabWFbpF1yCdSWCC6gexg==}
    dev: true

  /object-keys/1.1.1:
    resolution: {integrity: sha512-NuAESUOUMrlIXOfHKzD6bpPu3tYt3xvjNdRIQ+FeT0lNb4K8WR70CaDxhuNguS2XG+GjkyMwOzsN5ZktImfhLA==}
    engines: {node: '>= 0.4'}
    dev: true

  /object.assign/4.1.2:
    resolution: {integrity: sha512-ixT2L5THXsApyiUPYKmW+2EHpXXe5Ii3M+f4e+aJFAHao5amFRW6J0OO6c/LU8Be47utCx2GL89hxGB6XSmKuQ==}
    engines: {node: '>= 0.4'}
    dependencies:
      call-bind: 1.0.2
      define-properties: 1.1.3
      has-symbols: 1.0.2
      object-keys: 1.1.1
    dev: true

  /on-finished/2.3.0:
    resolution: {integrity: sha1-IPEzZIGwg811M3mSoWlxqi2QaUc=}
    engines: {node: '>= 0.8'}
    dependencies:
      ee-first: 1.1.1
    dev: true

  /once/1.4.0:
    resolution: {integrity: sha1-WDsap3WWHUsROsF9nFC6753Xa9E=}
    dependencies:
      wrappy: 1.0.2

  /onetime/5.1.2:
    resolution: {integrity: sha512-kbpaSSGJTWdAY5KPVeMOKXSrPtr8C8C7wodJbcsd51jRnmD+GZu8Y0VoU6Dm5Z4vWr0Ig/1NKuWRKf7j5aaYSg==}
    engines: {node: '>=6'}
    dependencies:
      mimic-fn: 2.1.0

  /open/7.4.2:
    resolution: {integrity: sha512-MVHddDVweXZF3awtlAS+6pgKLlm/JgxZ90+/NBurBoQctVOOB/zDdVjcyPzQ+0laDGbsWgrRkflI65sQeOgT9Q==}
    engines: {node: '>=8'}
    dependencies:
      is-docker: 2.2.1
      is-wsl: 2.2.0

  /optionator/0.8.3:
    resolution: {integrity: sha512-+IW9pACdk3XWmmTXG8m3upGUJst5XRGzxMRjXzAuJ1XnIFNvfhjjIuYkDvysnPQ7qzqVzLt78BCruntqRhWQbA==}
    engines: {node: '>= 0.8.0'}
    dependencies:
      deep-is: 0.1.4
      fast-levenshtein: 2.0.6
      levn: 0.3.0
      prelude-ls: 1.1.2
      type-check: 0.3.2
      word-wrap: 1.2.3
    dev: true

  /optionator/0.9.1:
    resolution: {integrity: sha512-74RlY5FCnhq4jRxVUPKDaRwrVNXMqsGsiW6AJw4XK8hmtm10wC0ypZBLw5IIp85NZMr91+qd1RvvENwg7jjRFw==}
    engines: {node: '>= 0.8.0'}
    dependencies:
      deep-is: 0.1.4
      fast-levenshtein: 2.0.6
      levn: 0.4.1
      prelude-ls: 1.2.1
      type-check: 0.4.0
      word-wrap: 1.2.3
    dev: true

  /os-homedir/1.0.2:
    resolution: {integrity: sha1-/7xJiDNuDoM94MFox+8VISGqf7M=}
    engines: {node: '>=0.10.0'}
    dev: true

  /os-tmpdir/1.0.2:
    resolution: {integrity: sha1-u+Z0BseaqFxc/sdm/lc0VV36EnQ=}
    engines: {node: '>=0.10.0'}
    dev: true

  /osenv/0.1.5:
    resolution: {integrity: sha512-0CWcCECdMVc2Rw3U5w9ZjqX6ga6ubk1xDVKxtBQPK7wis/0F2r9T6k4ydGYhecl7YUBxBVxhL5oisPsNxAPe2g==}
    dependencies:
      os-homedir: 1.0.2
      os-tmpdir: 1.0.2
    dev: true

  /p-filter/2.1.0:
    resolution: {integrity: sha512-ZBxxZ5sL2HghephhpGAQdoskxplTwr7ICaehZwLIlfL6acuVgZPm8yBNuRAFBGEqtD/hmUeq9eqLg2ys9Xr/yw==}
    engines: {node: '>=8'}
    dependencies:
      p-map: 2.1.0

  /p-limit/2.3.0:
    resolution: {integrity: sha512-//88mFWSJx8lxCzwdAABTJL2MyWB12+eIY7MDL2SqLmAkeKU9qxRvWuSyTjm3FUmpBEMuFfckAIqEaVGUDxb6w==}
    engines: {node: '>=6'}
    dependencies:
      p-try: 2.2.0

  /p-limit/3.1.0:
    resolution: {integrity: sha512-TYOanM3wGwNGsZN2cVTYPArw454xnXj5qmWF1bEoAc4+cU/ol7GVh7odevjp1FNHduHc3KZMcFduxU5Xc6uJRQ==}
    engines: {node: '>=10'}
    dependencies:
      yocto-queue: 0.1.0
    dev: false

  /p-locate/3.0.0:
    resolution: {integrity: sha512-x+12w/To+4GFfgJhBEpiDcLozRJGegY+Ei7/z0tSLkMmxGZNybVMSfWj9aJn8Z5Fc7dBUNJOOVgPv2H7IwulSQ==}
    engines: {node: '>=6'}
    dependencies:
      p-limit: 2.3.0

  /p-locate/4.1.0:
    resolution: {integrity: sha512-R79ZZ/0wAxKGu3oYMlz8jy/kbhsNrS7SKZ7PxEHBgJ5+F2mtFW2fK2cOtBh1cHYkQsbzFV7I+EoRKe6Yt0oK7A==}
    engines: {node: '>=8'}
    dependencies:
      p-limit: 2.3.0

  /p-locate/5.0.0:
    resolution: {integrity: sha512-LaNjtRWUBY++zB5nE/NwcaoMylSPk+S+ZHNB1TzdbMJMny6dynpAGt7X/tl/QYq3TIeE6nxHppbo2LGymrG5Pw==}
    engines: {node: '>=10'}
    dependencies:
      p-limit: 3.1.0
    dev: false

  /p-map/2.1.0:
    resolution: {integrity: sha512-y3b8Kpd8OAN444hxfBbFfj1FY/RjtTd8tzYwhUqNYXx0fXx2iX4maP4Qr6qhIKbQXI02wTLAda4fYUbDagTUFw==}
    engines: {node: '>=6'}

  /p-map/4.0.0:
    resolution: {integrity: sha512-/bjOqmgETBYB5BoEeGVea8dmvHb2m9GLy1E9W43yeyfP6QQCZGFNa+XRceJEuDB6zqr+gKpIAmlLebMpykw/MQ==}
    engines: {node: '>=10'}
    dependencies:
      aggregate-error: 3.1.0

  /p-reduce/2.1.0:
    resolution: {integrity: sha512-2USApvnsutq8uoxZBGbbWM0JIYLiEMJ9RlaN7fAzVNb9OZN0SHjjTTfIcb667XynS5Y1VhwDJVDa72TnPzAYWw==}
    engines: {node: '>=8'}
    dev: true

  /p-retry/4.6.1:
    resolution: {integrity: sha512-e2xXGNhZOZ0lfgR9kL34iGlU8N/KO0xZnQxVEwdeOvpqNDQfdnxIYizvWtK8RglUa3bGqI8g0R/BdfzLMxRkiA==}
    engines: {node: '>=8'}
    dependencies:
      '@types/retry': 0.12.1
      retry: 0.13.1

  /p-try/2.2.0:
    resolution: {integrity: sha512-R4nPAVTAU0B9D35/Gk3uJf/7XYbQcyohSKdvAxIRSNghFl4e71hVoGnBNQz9cWaXxO2I10KTC+3jMdvvoKw6dQ==}
    engines: {node: '>=6'}

  /packet-reader/1.0.0:
    resolution: {integrity: sha512-HAKu/fG3HpHFO0AA8WE8q2g+gBJaZ9MG7fcKk+IJPLTGAD6Psw4443l+9DGRbOIh3/aXr7Phy0TjilYivJo5XQ==}
    dev: true

  /parent-module/1.0.1:
    resolution: {integrity: sha512-GQ2EWRpQV8/o+Aw8YqtfZZPfNRWZYkbidE9k5rpl/hC3vtHHBfGm2Ifi6qWV+coDGkrUKZAxE3Lot5kcsRlh+g==}
    engines: {node: '>=6'}
    dependencies:
      callsites: 3.1.0
    dev: true

  /parse-json/5.2.0:
    resolution: {integrity: sha512-ayCKvm/phCGxOkYRSCM82iDwct8/EonSEgCSxWxD7ve6jHggsFl4fZVQBPRNgQoKiuV/odhFrGzQXZwbifC8Rg==}
    engines: {node: '>=8'}
    dependencies:
      '@babel/code-frame': 7.15.8
      error-ex: 1.3.2
      json-parse-even-better-errors: 2.3.1
      lines-and-columns: 1.1.6

  /parse5/6.0.1:
    resolution: {integrity: sha512-Ofn/CTFzRGTTxwpNEs9PP93gXShHcTq255nzRYSKe8AkVpZY7e1fpmTfOyoIvjP5HG7Z2ZM7VS9PPhQGW2pOpw==}
    dev: true

  /parseurl/1.3.3:
    resolution: {integrity: sha512-CiyeOxFT/JZyN5m0z9PfXw4SCBJ6Sygz1Dpl0wqjlhDEGGBP1GnsUVEL0p63hoG1fcj3fHynXi9NYO4nWOL+qQ==}
    engines: {node: '>= 0.8'}
    dev: true

  /path-browserify/1.0.1:
    resolution: {integrity: sha512-b7uo2UCUOYZcnF/3ID0lulOJi/bafxa1xPe7ZPsammBSpjSWQkjNxlt635YGS2MiR9GjvuXCtz2emr3jbsz98g==}
    dev: true

  /path-exists/3.0.0:
    resolution: {integrity: sha1-zg6+ql94yxiSXqfYENe1mwEP1RU=}
    engines: {node: '>=4'}

  /path-exists/4.0.0:
    resolution: {integrity: sha512-ak9Qy5Q7jYb2Wwcey5Fpvg2KoAc/ZIhLSLOSBmRmygPsGwkVVt0fZa0qrtMz+m6tJTAHfZQ8FnmB4MG4LWy7/w==}
    engines: {node: '>=8'}

  /path-is-absolute/1.0.1:
    resolution: {integrity: sha1-F0uSaHNVNP+8es5r9TpanhtcX18=}
    engines: {node: '>=0.10.0'}

  /path-key/3.1.1:
    resolution: {integrity: sha512-ojmeN0qd+y0jszEtoY48r0Peq5dwMEkIlCOu6Q5f41lfkswXuKtYrhgoTpLnyIcHm24Uhqx+5Tqm2InSwLhE6Q==}
    engines: {node: '>=8'}

  /path-parse/1.0.7:
    resolution: {integrity: sha512-LDJzPVEEEPR+y48z93A0Ed0yXb8pAByGWo/k5YYdYgpY2/2EsOsksJrq7lOHxryrVOn1ejG6oAp8ahvOIQD8sw==}

  /path-to-regexp/0.1.7:
    resolution: {integrity: sha1-32BBeABfUi8V60SQ5yR6G/qmf4w=}
    dev: true

  /path-type/4.0.0:
    resolution: {integrity: sha512-gDKb8aZMDeD/tZWs9P6+q0J9Mwkdl6xMV8TjnGP3qJVJ06bdMgkbBlLU8IdfOsIsFz2BW1rNVT3XuNEl8zPAvw==}
    engines: {node: '>=8'}

  /performance-now/2.1.0:
    resolution: {integrity: sha1-Ywn04OX6kT7BxpMHrjZLSzd8nns=}
    dev: true
    optional: true

  /pg-connection-string/2.5.0:
    resolution: {integrity: sha512-r5o/V/ORTA6TmUnyWZR9nCj1klXCO2CEKNRlVuJptZe85QuhFayC7WeMic7ndayT5IRIR0S0xFxFi2ousartlQ==}
    dev: true

  /pg-int8/1.0.1:
    resolution: {integrity: sha512-WCtabS6t3c8SkpDBUlb1kjOs7l66xsGdKpIPZsg4wR+B3+u9UAum2odSsF9tnvxg80h4ZxLWMy4pRjOsFIqQpw==}
    engines: {node: '>=4.0.0'}
    dev: true

  /pg-pool/3.4.1_pg@8.7.1:
    resolution: {integrity: sha512-TVHxR/gf3MeJRvchgNHxsYsTCHQ+4wm3VIHSS19z8NC0+gioEhq1okDY1sm/TYbfoP6JLFx01s0ShvZ3puP/iQ==}
    peerDependencies:
      pg: '>=8.0'
    dependencies:
      pg: 8.7.1
    dev: true

  /pg-protocol/1.5.0:
    resolution: {integrity: sha512-muRttij7H8TqRNu/DxrAJQITO4Ac7RmX3Klyr/9mJEOBeIpgnF8f9jAfRz5d3XwQZl5qBjF9gLsUtMPJE0vezQ==}
    dev: true

  /pg-types/2.2.0:
    resolution: {integrity: sha512-qTAAlrEsl8s4OiEQY69wDvcMIdQN6wdz5ojQiOy6YRMuynxenON0O5oCpJI6lshc6scgAY8qvJ2On/p+CXY0GA==}
    engines: {node: '>=4'}
    dependencies:
      pg-int8: 1.0.1
      postgres-array: 2.0.0
      postgres-bytea: 1.0.0
      postgres-date: 1.0.7
      postgres-interval: 1.2.0
    dev: true

  /pg/8.7.1:
    resolution: {integrity: sha512-7bdYcv7V6U3KAtWjpQJJBww0UEsWuh4yQ/EjNf2HeO/NnvKjpvhEIe/A/TleP6wtmSKnUnghs5A9jUoK6iDdkA==}
    engines: {node: '>= 8.0.0'}
    peerDependencies:
      pg-native: '>=2.0.0'
    peerDependenciesMeta:
      pg-native:
        optional: true
    dependencies:
      buffer-writer: 2.0.0
      packet-reader: 1.0.0
      pg-connection-string: 2.5.0
      pg-pool: 3.4.1_pg@8.7.1
      pg-protocol: 1.5.0
      pg-types: 2.2.0
      pgpass: 1.0.4
    dev: true

  /pgpass/1.0.4:
    resolution: {integrity: sha512-YmuA56alyBq7M59vxVBfPJrGSozru8QAdoNlWuW3cz8l+UX3cWge0vTvjKhsSHSJpo3Bom8/Mm6hf0TR5GY0+w==}
    dependencies:
      split2: 3.2.2
    dev: true

  /picocolors/1.0.0:
    resolution: {integrity: sha512-1fygroTLlHu66zi26VoTDv8yRgm0Fccecssto+MhsZ0D/DGW2sm8E8AjW7NU5VVTRt5GxbeZ5qBuJr+HyLYkjQ==}
    dev: true

  /picomatch/2.3.0:
    resolution: {integrity: sha512-lY1Q/PiJGC2zOv/z391WOTD+Z02bCgsFfvxoXXf6h7kv9o+WmsmzYqrAwY63sNgOxE4xEdq0WyUnXfKeBrSvYw==}
    engines: {node: '>=8.6'}

  /pirates/4.0.1:
    resolution: {integrity: sha512-WuNqLTbMI3tmfef2TKxlQmAiLHKtFhlsCZnPIpuv2Ow0RDVO8lfy1Opf4NUzlMXLjPl+Men7AuVdX6TA+s+uGA==}
    engines: {node: '>= 6'}
    dependencies:
      node-modules-regexp: 1.0.0
    dev: true

  /pkg-dir/4.2.0:
    resolution: {integrity: sha512-HRDzbaKjC+AOWVXxAU/x54COGeIv9eb+6CkDSQoNTt4XyWoIJvuPsXizxu/Fr23EiekbtZwmh1IcIG/l/a10GQ==}
    engines: {node: '>=8'}
    dependencies:
      find-up: 4.1.0

  /pkg-up/3.1.0:
    resolution: {integrity: sha512-nDywThFk1i4BQK4twPQ6TA4RT8bDY96yeuCVBWL3ePARCiEKDRSrNGbFIgUJpLp+XeIR65v8ra7WuJOFUBtkMA==}
    engines: {node: '>=8'}
    dependencies:
      find-up: 3.0.0

  /please-upgrade-node/3.2.0:
    resolution: {integrity: sha512-gQR3WpIgNIKwBMVLkpMUeR3e1/E1y42bqDQZfql+kDeXd8COYfM8PQA4X6y7a8u9Ua9FHmsrrmirW2vHs45hWg==}
    dependencies:
      semver-compare: 1.0.0
    dev: true

  /plur/4.0.0:
    resolution: {integrity: sha512-4UGewrYgqDFw9vV6zNV+ADmPAUAfJPKtGvb/VdpQAx25X5f3xXdGdyOEVFwkl8Hl/tl7+xbeHqSEM+D5/TirUg==}
    engines: {node: '>=10'}
    dependencies:
      irregular-plurals: 3.3.0
    dev: true

  /pluralize/8.0.0:
    resolution: {integrity: sha512-Nc3IT5yHzflTfbjgqWcCPpo7DaKy4FnpB0l/zCAW0Tc7jxAiuqSxHasntB3D7887LSrA93kDJ9IXovxJYxyLCA==}
    engines: {node: '>=4'}
    dev: true

  /postgres-array/2.0.0:
    resolution: {integrity: sha512-VpZrUqU5A69eQyW2c5CA1jtLecCsN2U/bD6VilrFDWq5+5UIEVO7nazS3TEcHf1zuPYO/sqGvUvW62g86RXZuA==}
    engines: {node: '>=4'}
    dev: true

  /postgres-bytea/1.0.0:
    resolution: {integrity: sha1-AntTPAqokOJtFy1Hz5zOzFIazTU=}
    engines: {node: '>=0.10.0'}
    dev: true

  /postgres-date/1.0.7:
    resolution: {integrity: sha512-suDmjLVQg78nMK2UZ454hAG+OAW+HQPZ6n++TNDUX+L0+uUlLywnoxJKDou51Zm+zTCjrCl0Nq6J9C5hP9vK/Q==}
    engines: {node: '>=0.10.0'}
    dev: true

  /postgres-interval/1.2.0:
    resolution: {integrity: sha512-9ZhXKM/rw350N1ovuWHbGxnGh/SNJ4cnxHiM0rxE4VN41wsg8P8zWn9hv/buK00RP4WvlOyr/RBDiptyxVbkZQ==}
    engines: {node: '>=0.10.0'}
    dependencies:
      xtend: 4.0.2
    dev: true

  /prebuild-install/6.1.4:
    resolution: {integrity: sha512-Z4vpywnK1lBg+zdPCVCsKq0xO66eEV9rWo2zrROGGiRS4JtueBOdlB1FnY8lcy7JsUud/Q3ijUxyWN26Ika0vQ==}
    engines: {node: '>=6'}
    hasBin: true
    dependencies:
      detect-libc: 1.0.3
      expand-template: 2.0.3
      github-from-package: 0.0.0
      minimist: 1.2.5
      mkdirp-classic: 0.5.3
      napi-build-utils: 1.0.2
      node-abi: 2.30.1
      npmlog: 4.1.2
      pump: 3.0.0
      rc: 1.2.8
      simple-get: 3.1.0
      tar-fs: 2.1.1
      tunnel-agent: 0.6.0
    dev: true
    optional: true

  /prelude-ls/1.1.2:
    resolution: {integrity: sha1-IZMqVJ9eUv/ZqCf1cOBL5iqX2lQ=}
    engines: {node: '>= 0.8.0'}
    dev: true

  /prelude-ls/1.2.1:
    resolution: {integrity: sha512-vkcDPrRZo1QZLbn5RLGPpg/WmIQ65qoWWhcGKf/b5eplkkarX0m9z8ppCat4mlOqUsWpyNuYgO3VRyrYHSzX5g==}
    engines: {node: '>= 0.8.0'}
    dev: true

  /prettier-linter-helpers/1.0.0:
    resolution: {integrity: sha512-GbK2cP9nraSSUF9N2XwUwqfzlAFlMNYYl+ShE/V+H8a9uNl/oUqB1w2EL54Jh0OlyRSd8RfWYJ3coVS4TROP2w==}
    engines: {node: '>=6.0.0'}
    dependencies:
      fast-diff: 1.2.0
    dev: true

  /prettier/2.4.1:
    resolution: {integrity: sha512-9fbDAXSBcc6Bs1mZrDYb3XKzDLm4EXXL9sC1LqKP5rZkT6KRr/rf9amVUcODVXgguK/isJz0d0hP72WeaKWsvA==}
    engines: {node: '>=10.13.0'}
    hasBin: true
    dev: true

  /pretty-format/27.2.5:
    resolution: {integrity: sha512-+nYn2z9GgicO9JiqmY25Xtq8SYfZ/5VCpEU3pppHHNAhd1y+ZXxmNPd1evmNcAd6Hz4iBV2kf0UpGth5A/VJ7g==}
    engines: {node: ^10.13.0 || ^12.13.0 || ^14.15.0 || >=15.0.0}
    dependencies:
      '@jest/types': 27.2.5
      ansi-regex: 5.0.1
      ansi-styles: 5.2.0
      react-is: 17.0.2
    dev: true

  /prettysize/2.0.0:
    resolution: {integrity: sha512-VVtxR7sOh0VsG8o06Ttq5TrI1aiZKmC+ClSn4eBPaNf4SHr5lzbYW+kYGX3HocBL/MfpVrRfFZ9V3vCbLaiplg==}

  /process-nextick-args/2.0.1:
    resolution: {integrity: sha512-3ouUOpQhtgrbOa17J7+uxOTpITYWaGP7/AhoR3+A+/1e9skrzelGi/dXzEYyvbxubEF6Wn2ypscTKiKJFFn1ag==}

  /process/0.11.10:
    resolution: {integrity: sha1-czIwDoQBYb2j5podHZGn1LwW8YI=}
    engines: {node: '>= 0.6.0'}
    dev: true

  /progress/2.0.3:
    resolution: {integrity: sha512-7PiHtLll5LdnKIMw100I+8xJXR5gW2QwWYkT6iJva0bXitZKa/XMrSbdmg3r2Xnaidz9Qumd0VPaMrZlF9V9sA==}
    engines: {node: '>=0.4.0'}

  /prompts/2.4.2:
    resolution: {integrity: sha512-NxNv/kLguCA7p3jE8oL2aEBsrJWgAakBpgmgK6lpPWV+WuOmY6r2/zbAVnP+T8bQlA0nzHXSJSJW0Hq7ylaD2Q==}
    engines: {node: '>= 6'}
    dependencies:
      kleur: 3.0.3
      sisteransi: 1.0.5

  /proxy-addr/2.0.7:
    resolution: {integrity: sha512-llQsMLSUDUPT44jdrU/O37qlnifitDP+ZwrmmZcoSKyLKvtZxpyV0n2/bD/N4tBAAZ/gJEdZU7KMraoK1+XYAg==}
    engines: {node: '>= 0.10'}
    dependencies:
      forwarded: 0.2.0
      ipaddr.js: 1.9.1
    dev: true

  /psl/1.8.0:
    resolution: {integrity: sha512-RIdOzyoavK+hA18OGGWDqUTsCLhtA7IcZ/6NCs4fFJaHBDab+pDDmDIByWFRQJq2Cd7r1OoQxBGKOaztq+hjIQ==}
    dev: true

  /pump/3.0.0:
    resolution: {integrity: sha512-LwZy+p3SFs1Pytd/jYct4wpv49HiYCqd9Rlc5ZVdk0V+8Yzv6jR5Blk3TRmPL1ft69TxP0IMZGJ+WPFU2BFhww==}
    dependencies:
      end-of-stream: 1.4.4
      once: 1.4.0
    dev: true
    optional: true

  /punycode/2.1.1:
    resolution: {integrity: sha512-XRsRjdf+j5ml+y/6GKHPZbrF/8p2Yga0JPtdqTIY2Xe5ohJPD9saDJJLPvp9+NSBprVvevdXZybnj2cv8OEd0A==}
    engines: {node: '>=6'}
    dev: true

  /qs/6.10.1:
    resolution: {integrity: sha512-M528Hph6wsSVOBiYUnGf+K/7w0hNshs/duGsNXPUCLH5XAqjEtiPGwNONLV0tBH8NoGb0mvD5JubnUTrujKDTg==}
    engines: {node: '>=0.6'}
    dependencies:
      side-channel: 1.0.4
    dev: true

  /qs/6.5.2:
    resolution: {integrity: sha512-N5ZAX4/LxJmF+7wN74pUD6qAh9/wnvdQcjq9TZjevvXzSUo7bfmw91saqMjzGS2xq91/odN2dW/WOl7qQHNDGA==}
    engines: {node: '>=0.6'}
    dev: true
    optional: true

  /qs/6.7.0:
    resolution: {integrity: sha512-VCdBRNFTX1fyE7Nb6FYoURo/SPe62QCaAyzJvUjwRaIsc+NePBEniHlvxFmmX56+HZphIGtV0XeCirBtpDrTyQ==}
    engines: {node: '>=0.6'}
    dev: true

  /queue-microtask/1.2.3:
    resolution: {integrity: sha512-NuaNSa6flKT5JaSYQzJok04JzTL1CA6aGhv5rfLW3PgqA+M2ChpZQnAC8h8i4ZFkBS8X5RqkDBHA7r4hej3K9A==}

  /quick-lru/4.0.1:
    resolution: {integrity: sha512-ARhCpm70fzdcvNQfPoy49IaanKkTlRWF2JMzqhcJbhSFRZv7nPTvZJdcY7301IPmvW+/p0RgIWnQDLJxifsQ7g==}
    engines: {node: '>=8'}
    dev: true

  /range-parser/1.2.1:
    resolution: {integrity: sha512-Hrgsx+orqoygnmhFbKaHE6c296J+HTAQXoxEF6gNupROmmGJRoyzfG3ccAveqCBrwr/2yxQ5BVd/GTl5agOwSg==}
    engines: {node: '>= 0.6'}
    dev: true

  /raw-body/2.4.0:
    resolution: {integrity: sha512-4Oz8DUIwdvoa5qMJelxipzi/iJIi40O5cGV1wNYp5hvZP8ZN0T+jiNkL0QepXs+EsQ9XJ8ipEDoiH70ySUJP3Q==}
    engines: {node: '>= 0.8'}
    dependencies:
      bytes: 3.1.0
      http-errors: 1.7.2
      iconv-lite: 0.4.24
      unpipe: 1.0.0
    dev: true

  /rc/1.2.8:
    resolution: {integrity: sha512-y3bGgqKj3QBdxLbLkomlohkvsA8gdAiUQlSBJnBhfn+BPxg4bc62d8TcBW15wavDfgexCgccckhcZvywyQYPOw==}
    hasBin: true
    dependencies:
      deep-extend: 0.6.0
      ini: 1.3.8
      minimist: 1.2.5
      strip-json-comments: 2.0.1
    dev: true

  /react-is/17.0.2:
    resolution: {integrity: sha512-w2GsyukL62IJnlaff/nRegPQR94C/XXamvMWmSHRJ4y7Ts/4ocGRmTHvOs8PSE6pB3dWOrD/nueuU5sduBsQ4w==}
    dev: true

  /react/17.0.2:
    resolution: {integrity: sha512-gnhPt75i/dq/z3/6q/0asP78D0u592D5L1pd7M8P+dck6Fu/jJeL6iVVK23fptSUZj8Vjf++7wXA8UNclGQcbA==}
    engines: {node: '>=0.10.0'}
    dependencies:
      loose-envify: 1.4.0
      object-assign: 4.1.1
    dev: true

  /read-pkg-up/7.0.1:
    resolution: {integrity: sha512-zK0TB7Xd6JpCLmlLmufqykGE+/TlOePD6qKClNW7hHDKFh/J7/7gCWGR7joEQEW1bKq3a3yUZSObOoWLFQ4ohg==}
    engines: {node: '>=8'}
    dependencies:
      find-up: 4.1.0
      read-pkg: 5.2.0
      type-fest: 0.8.1

  /read-pkg/5.2.0:
    resolution: {integrity: sha512-Ug69mNOpfvKDAc2Q8DRpMjjzdtrnv9HcSMX+4VsZxD1aZ6ZzrIE7rlzXBtWTyhULSMKg076AW6WR5iZpD0JiOg==}
    engines: {node: '>=8'}
    dependencies:
      '@types/normalize-package-data': 2.4.1
      normalize-package-data: 2.5.0
      parse-json: 5.2.0
      type-fest: 0.6.0

  /readable-stream/2.3.7:
    resolution: {integrity: sha512-Ebho8K4jIbHAxnuxi7o42OrZgF/ZTNcsZj6nRKyUmkhLFq8CHItp/fy6hQZuZmP/n3yZ9VBUbp4zz/mX8hmYPw==}
    dependencies:
      core-util-is: 1.0.3
      inherits: 2.0.4
      isarray: 1.0.0
      process-nextick-args: 2.0.1
      safe-buffer: 5.1.2
      string_decoder: 1.1.1
      util-deprecate: 1.0.2

  /readable-stream/3.6.0:
    resolution: {integrity: sha512-BViHy7LKeTz4oNnkcLJ+lVSL6vpiFeX6/d3oSH8zCW7UxP2onchk+vTGB143xuFjHS3deTgkKoXXymXqymiIdA==}
    engines: {node: '>= 6'}
    dependencies:
      inherits: 2.0.4
      string_decoder: 1.3.0
      util-deprecate: 1.0.2

  /readdirp/3.6.0:
    resolution: {integrity: sha512-hOS089on8RduqdbhvQ5Z37A0ESjsqz6qnRcffsMU3495FuTdqSm+7bhJ29JvIOsBDEEnan5DPu9t3To9VRlMzA==}
    engines: {node: '>=8.10.0'}
    dependencies:
      picomatch: 2.3.0
    dev: true

  /redent/3.0.0:
    resolution: {integrity: sha512-6tDA8g98We0zd0GvVeMT9arEOnTw9qM03L9cJXaCjrip1OO764RDBLBfrB4cwzNGDj5OA5ioymC9GkizgWJDUg==}
    engines: {node: '>=8'}
    dependencies:
      indent-string: 4.0.0
      strip-indent: 3.0.0
    dev: true

  /redis-commands/1.7.0:
    resolution: {integrity: sha512-nJWqw3bTFy21hX/CPKHth6sfhZbdiHP6bTawSgQBlKOVRG7EZkfHbbHwQJnrE4vsQf0CMNE+3gJ4Fmm16vdVlQ==}
    dev: true

  /redis-errors/1.2.0:
    resolution: {integrity: sha1-62LSrbFeTq9GEMBK/hUpOEJQq60=}
    engines: {node: '>=4'}
    dev: true

  /redis-lock/0.1.4:
    resolution: {integrity: sha512-7/+zu86XVQfJVx1nHTzux5reglDiyUCDwmW7TSlvVezfhH2YLc/Rc8NE0ejQG+8/0lwKzm29/u/4+ogKeLosiA==}
    engines: {node: '>=0.6'}
    dev: true

  /redis-parser/3.0.0:
    resolution: {integrity: sha1-tm2CjNyv5rS4pCin3vTGvKwxyLQ=}
    engines: {node: '>=4'}
    dependencies:
      redis-errors: 1.2.0
    dev: true

  /redis/3.1.2:
    resolution: {integrity: sha512-grn5KoZLr/qrRQVwoSkmzdbw6pwF+/rwODtrOr6vuBRiR/f3rjSTGupbF90Zpqm2oenix8Do6RV7pYEkGwlKkw==}
    engines: {node: '>=10'}
    dependencies:
      denque: 1.5.1
      redis-commands: 1.7.0
      redis-errors: 1.2.0
      redis-parser: 3.0.0
    dev: true

  /regexpp/3.2.0:
    resolution: {integrity: sha512-pq2bWo9mVD43nbts2wGv17XLiNLya+GklZ8kaDLV2Z08gDCsGpnKn9BFMepvWuHCbyVvY7J5o5+BVvoQbmlJLg==}
    engines: {node: '>=8'}
    dev: true

  /replace-string/3.1.0:
    resolution: {integrity: sha512-yPpxc4ZR2makceA9hy/jHNqc7QVkd4Je/N0WRHm6bs3PtivPuPynxE5ejU/mp5EhnCv8+uZL7vhz8rkluSlx+Q==}
    engines: {node: '>=8'}
    dev: true

  /request/2.88.2:
    resolution: {integrity: sha512-MsvtOrfG9ZcrOwAW+Qi+F6HbD0CWXEh9ou77uOb7FM2WPhwT7smM833PzanhJLsgXjN89Ir6V2PczXNnMpwKhw==}
    engines: {node: '>= 6'}
    deprecated: request has been deprecated, see https://github.com/request/request/issues/3142
    dependencies:
      aws-sign2: 0.7.0
      aws4: 1.11.0
      caseless: 0.12.0
      combined-stream: 1.0.8
      extend: 3.0.2
      forever-agent: 0.6.1
      form-data: 2.3.3
      har-validator: 5.1.5
      http-signature: 1.2.0
      is-typedarray: 1.0.0
      isstream: 0.1.2
      json-stringify-safe: 5.0.1
      mime-types: 2.1.33
      oauth-sign: 0.9.0
      performance-now: 2.1.0
      qs: 6.5.2
      safe-buffer: 5.2.1
      tough-cookie: 2.5.0
      tunnel-agent: 0.6.0
      uuid: 3.4.0
    dev: true
    optional: true

  /require-directory/2.1.1:
    resolution: {integrity: sha1-jGStX9MNqxyXbiNE/+f3kqam30I=}
    engines: {node: '>=0.10.0'}
    dev: true

  /require-from-string/2.0.2:
    resolution: {integrity: sha512-Xf0nWe6RseziFMu+Ap9biiUbmplq6S9/p+7w7YXP/JBHhrUDDUhwa+vANyubuqfZWTveU//DYVGsDG7RKL/vEw==}
    engines: {node: '>=0.10.0'}
    dev: true

  /resolve-cwd/3.0.0:
    resolution: {integrity: sha512-OrZaX2Mb+rJCpH/6CpSqt9xFVpN++x01XnN2ie9g6P5/3xelLAkXWVADpdz1IHD/KFfEXyE6V0U01OQ3UO2rEg==}
    engines: {node: '>=8'}
    dependencies:
      resolve-from: 5.0.0
    dev: true

  /resolve-from/4.0.0:
    resolution: {integrity: sha512-pb/MYmXstAkysRFx8piNI1tGFNQIFA3vkE3Gq4EuA1dF6gHp/+vgZqsCGJapvy8N3Q+4o7FwvquPJcnZ7RYy4g==}
    engines: {node: '>=4'}
    dev: true

  /resolve-from/5.0.0:
    resolution: {integrity: sha512-qYg9KP24dD5qka9J47d0aVky0N+b4fTU89LN9iDnjB5waksiC49rvMB0PrUJQGoTmH50XPiqOvAjDfaijGxYZw==}
    engines: {node: '>=8'}
    dev: true

  /resolve-pkg/2.0.0:
    resolution: {integrity: sha512-+1lzwXehGCXSeryaISr6WujZzowloigEofRB+dj75y9RRa/obVcYgbHJd53tdYw8pvZj8GojXaaENws8Ktw/hQ==}
    engines: {node: '>=8'}
    dependencies:
      resolve-from: 5.0.0
    dev: true

  /resolve/1.17.0:
    resolution: {integrity: sha512-ic+7JYiV8Vi2yzQGFWOkiZD5Z9z7O2Zhm9XMaTxdJExKasieFCr+yXZ/WmXsckHiKl12ar0y6XiXDx3m4RHn1w==}
    dependencies:
      path-parse: 1.0.7
    dev: true

  /resolve/1.19.0:
    resolution: {integrity: sha512-rArEXAgsBG4UgRGcynxWIWKFvh/XZCcS8UJdHhwy91zwAvCZIbcs+vAbflgBnNjYMs/i/i+/Ux6IZhML1yPvxg==}
    dependencies:
      is-core-module: 2.7.0
      path-parse: 1.0.7
    dev: true

  /resolve/1.20.0:
    resolution: {integrity: sha512-wENBPt4ySzg4ybFQW2TT1zMQucPK95HSh/nq2CFTZVOGut2+pQvSsgtda4d26YrYcr067wjbmzOG8byDPBX63A==}
    dependencies:
      is-core-module: 2.7.0
      path-parse: 1.0.7

  /restore-cursor/3.1.0:
    resolution: {integrity: sha512-l+sSefzHpj5qimhFSE5a8nufZYAM3sBSVMAPtYkmC+4EH2anSGaEMXSD0izRQbu9nfyQ9y5JrVmp7E8oZrUjvA==}
    engines: {node: '>=8'}
    dependencies:
      onetime: 5.1.2
      signal-exit: 3.0.5

  /retry/0.13.1:
    resolution: {integrity: sha512-XQBQ3I8W1Cge0Seh+6gjj03LbmRFWuoszgK9ooCpwYIrhhoO80pfq4cUkU5DkknwfOfFteRwlZ56PYOGYyFWdg==}
    engines: {node: '>= 4'}

  /reusify/1.0.4:
    resolution: {integrity: sha512-U9nH88a3fc/ekCF1l0/UP1IosiuIjyTh7hBvXVMHYgVcfGvt897Xguj2UOLDeI5BG2m7/uwyaLVT6fbtCwTyzw==}
    engines: {iojs: '>=1.0.0', node: '>=0.10.0'}

  /rfdc/1.3.0:
    resolution: {integrity: sha512-V2hovdzFbOi77/WajaSMXk2OLm+xNIeQdMMuB7icj7bk6zi2F8GGAxigcnDFpJHbNyNcgyJDiP+8nOrY5cZGrA==}
    dev: true

  /rimraf/2.7.1:
    resolution: {integrity: sha512-uWjbaKIK3T1OSVptzX7Nl6PvQ3qAGtKEtVRjRuazjfL3Bx5eI409VZSqgND+4UNnmzLVdPj9FqFJNPqBZFve4w==}
    hasBin: true
    dependencies:
      glob: 7.2.0
    dev: true

  /rimraf/3.0.2:
    resolution: {integrity: sha512-JZkJMZkAGFFPP2YqXZXPbMlMBgsxzE8ILs4lMIX/2o0L9UBw9O/Y3o6wFw/i9YLapcUJWwqbi3kdxIPdC62TIA==}
<<<<<<< HEAD
=======
    dependencies:
      glob: 7.1.7

  /rollup-plugin-dts/4.0.0_rollup@2.58.0+typescript@4.4.4:
    resolution: {integrity: sha512-tgUC8CxVgtlLDVloUEA9uACVaxjJHuYxlDSTp1LdCexA0bJx+RuMi45RjdLG9RTCgZlV5YBh3O7P2u6dS1KlnA==}
    engines: {node: '>=v12.22.5'}
    peerDependencies:
      rollup: ^2.56.3
      typescript: ^4.4.2
    dependencies:
      magic-string: 0.25.7
      rollup: 2.58.0
      typescript: 4.4.4
    optionalDependencies:
      '@babel/code-frame': 7.15.8
    dev: true

  /rollup/2.58.0:
    resolution: {integrity: sha512-NOXpusKnaRpbS7ZVSzcEXqxcLDOagN6iFS8p45RkoiMqPHDLwJm758UF05KlMoCRbLBTZsPOIa887gZJ1AiXvw==}
    engines: {node: '>=10.0.0'}
>>>>>>> 7c34ede4
    hasBin: true
    dependencies:
      glob: 7.2.0

  /run-parallel/1.2.0:
    resolution: {integrity: sha512-5l4VyZR86LZ/lDxZTR6jqL8AFE2S0IFLMP26AbjsLVADxHdhB/c0GUsH+y39UfCi3dzz8OlQuPmnaJOMoDHQBA==}
    dependencies:
      queue-microtask: 1.2.3

  /rxjs/6.6.7:
    resolution: {integrity: sha512-hTdwr+7yYNIT5n4AMYp85KA6yw2Va0FLa3Rguvbpa4W3I5xynaBZo41cM3XM+4Q6fRMj3sBYIR1VAmZMXYJvRQ==}
    engines: {npm: '>=2.0.0'}
    dependencies:
      tslib: 1.14.1
    dev: true

  /safe-buffer/5.1.2:
    resolution: {integrity: sha512-Gd2UZBJDkXlY7GbJxfsE8/nvKkUEU1G38c1siN6QP6a9PT9MmHB8GnpscSmMJSoF8LOIrt8ud/wPtojys4G6+g==}

  /safe-buffer/5.2.1:
    resolution: {integrity: sha512-rp3So07KcdmmKbGvgaNxQSJr7bGVSVk5S9Eq1F+ppbRo70+YeaDxkw5Dd8NPN+GD6bjnYm2VuPuCXmpuYvmCXQ==}

  /safer-buffer/2.1.2:
    resolution: {integrity: sha512-YZo3K82SD7Riyi0E1EQPojLz7kpepnSQI9IyPbHHg1XXXevb5dJI7tpyN2ADxGcQbHG7vcyRHk0cbwqcQriUtg==}
    dev: true

  /sax/1.2.4:
    resolution: {integrity: sha512-NqVDv9TpANUjFm0N8uM5GxL36UgKi9/atZw+x7YFnQ8ckwFGKrl4xX4yWtrey3UJm5nP1kUbnYgLopqWNSRhWw==}
    dev: true

  /saxes/5.0.1:
    resolution: {integrity: sha512-5LBh1Tls8c9xgGjw3QrMwETmTMVk0oFgvrFSvWx62llR2hcEInrKNZ2GZCCuuy2lvWrdl5jhbpeqc5hRYKFOcw==}
    engines: {node: '>=10'}
    dependencies:
      xmlchars: 2.2.0
    dev: true

  /semver-compare/1.0.0:
    resolution: {integrity: sha1-De4hahyUGrN+nvsXiPavxf9VN/w=}
    dev: true

  /semver/5.3.0:
    resolution: {integrity: sha1-myzl094C0XxgEq0yaqa00M9U+U8=}
    hasBin: true
    dev: true
    optional: true

  /semver/5.7.1:
    resolution: {integrity: sha512-sauaDf/PZdVgrLTNYHRtpXa1iRiKcaebiKQ1BJdpQlWH2lCvexQdX55snPFyK7QzpudqbCI0qXFfOasHdyNDGQ==}
    hasBin: true

  /semver/6.3.0:
    resolution: {integrity: sha512-b39TBaTSfV6yBrapU89p5fKekE2m/NwnDocOVruQFS1/veMgdzuPcnOM34M6CwxW8jH/lxEa5rBoDeUwu5HHTw==}
    hasBin: true

  /semver/7.3.5:
    resolution: {integrity: sha512-PoeGJYh8HK4BTO/a9Tf6ZG3veo/A7ZVsYrSA6J8ny9nb3B1VrpkuN+z9OE5wfE5p6H4LchYZsegiQgbJD94ZFQ==}
    engines: {node: '>=10'}
    hasBin: true
    dependencies:
      lru-cache: 6.0.0
    dev: true

  /send/0.17.1:
    resolution: {integrity: sha512-BsVKsiGcQMFwT8UxypobUKyv7irCNRHk1T0G680vk88yf6LBByGcZJOTJCrTP2xVN6yI+XjPJcNuE3V4fT9sAg==}
    engines: {node: '>= 0.8.0'}
    dependencies:
      debug: 2.6.9
      depd: 1.1.2
      destroy: 1.0.4
      encodeurl: 1.0.2
      escape-html: 1.0.3
      etag: 1.8.1
      fresh: 0.5.2
      http-errors: 1.7.3
      mime: 1.6.0
      ms: 2.1.1
      on-finished: 2.3.0
      range-parser: 1.2.1
      statuses: 1.5.0
    dev: true

  /serve-static/1.14.1:
    resolution: {integrity: sha512-JMrvUwE54emCYWlTI+hGrGv5I8dEwmco/00EvkzIIsR7MqrHonbD9pO2MOfFnpFntl7ecpZs+3mW+XbQZu9QCg==}
    engines: {node: '>= 0.8.0'}
    dependencies:
      encodeurl: 1.0.2
      escape-html: 1.0.3
      parseurl: 1.3.3
      send: 0.17.1
    dev: true

  /set-blocking/2.0.0:
    resolution: {integrity: sha1-BF+XgtARrppoA93TgrJDkrPYkPc=}
    dev: true

  /setprototypeof/1.1.1:
    resolution: {integrity: sha512-JvdAWfbXeIGaZ9cILp38HntZSFSo3mWg6xGcJJsd+d4aRMOqauag1C63dJfDw7OaMYwEbHMOxEZ1lqVRYP2OAw==}
    dev: true

  /shebang-command/2.0.0:
    resolution: {integrity: sha512-kHxr2zZpYtdmrN1qDjrrX/Z1rR1kG8Dx+gkpK1G4eXmvXswmcE1hTWBWYUzlraYw1/yZp6YuDY77YtvbN0dmDA==}
    engines: {node: '>=8'}
    dependencies:
      shebang-regex: 3.0.0

  /shebang-regex/3.0.0:
    resolution: {integrity: sha512-7++dFhtcx3353uBaq8DDR4NuxBetBzC7ZQOhmTQInHEd6bSrXdiEyzCvG07Z44UYdLShWUyXt5M/yhz8ekcb1A==}
    engines: {node: '>=8'}

  /shell-quote/1.7.2:
    resolution: {integrity: sha512-mRz/m/JVscCrkMyPqHc/bczi3OQHkLTqXHEFu0zDhK/qfv3UcOA4SVmRCLmos4bhjr9ekVQubj/R7waKapmiQg==}
    dev: false

  /side-channel/1.0.4:
    resolution: {integrity: sha512-q5XPytqFEIKHkGdiMIrY10mvLRvnQh42/+GoBlFW3b2LXLE2xxJpZFdm94we0BaoV3RwJyGqg5wS7epxTv0Zvw==}
    dependencies:
      call-bind: 1.0.2
      get-intrinsic: 1.1.1
      object-inspect: 1.11.0
    dev: true

  /signal-exit/3.0.5:
    resolution: {integrity: sha512-KWcOiKeQj6ZyXx7zq4YxSMgHRlod4czeBQZrPb8OKcohcqAXShm7E20kEMle9WBt26hFcAf0qLOcp5zmY7kOqQ==}

  /simple-concat/1.0.1:
    resolution: {integrity: sha512-cSFtAPtRhljv69IK0hTVZQ+OfE9nePi/rtJmw5UjHeVyVroEqJXP1sFztKUy1qU+xvz3u/sfYJLa947b7nAN2Q==}
    dev: true
    optional: true

  /simple-get/3.1.0:
    resolution: {integrity: sha512-bCR6cP+aTdScaQCnQKbPKtJOKDp/hj9EDLJo3Nw4y1QksqaovlW/bnptB6/c1e+qmNIDHRK+oXFDdEqBT8WzUA==}
    dependencies:
      decompress-response: 4.2.1
      once: 1.4.0
      simple-concat: 1.0.1
    dev: true
    optional: true

  /sisteransi/1.0.5:
    resolution: {integrity: sha512-bLGGlR1QxBcynn2d5YmDX4MGjlZvy2MRBDRNHLJ8VI6l6+9FUiyTFNJ0IveOSP0bcXgVDPRcfGqA0pjaqUpfVg==}

  /slash/3.0.0:
    resolution: {integrity: sha512-g9Q1haeby36OSStwb4ntCGGGaKsaVSjQ68fBxoQcutl5fS1vuY18H3wSt3jFyFtrkx+Kz0V1G85A4MyAdDMi2Q==}
    engines: {node: '>=8'}

  /slice-ansi/3.0.0:
    resolution: {integrity: sha512-pSyv7bSTC7ig9Dcgbw9AuRNUb5k5V6oDudjZoMBSr13qpLBG7tB+zgCkARjq7xIUgdz5P1Qe8u+rSGdouOOIyQ==}
    engines: {node: '>=8'}
    dependencies:
      ansi-styles: 4.3.0
      astral-regex: 2.0.0
      is-fullwidth-code-point: 3.0.0

  /slice-ansi/4.0.0:
    resolution: {integrity: sha512-qMCMfhY040cVHT43K9BFygqYbUPFZKHOg7K73mtTWJRb8pyP3fzf4Ixd5SzdEJQ6MRUg/WBnOLxghZtKKurENQ==}
    engines: {node: '>=10'}
    dependencies:
      ansi-styles: 4.3.0
      astral-regex: 2.0.0
      is-fullwidth-code-point: 3.0.0

  /sort-keys/4.2.0:
    resolution: {integrity: sha512-aUYIEU/UviqPgc8mHR6IW1EGxkAXpeRETYcrzg8cLAvUPZcpAlleSXHV2mY7G12GphSH6Gzv+4MMVSSkbdteHg==}
    engines: {node: '>=8'}
    dependencies:
      is-plain-obj: 2.1.0
    dev: true

  /source-map-support/0.5.20:
    resolution: {integrity: sha512-n1lZZ8Ve4ksRqizaBQgxXDgKwttHDhyfQjA6YZZn8+AroHbsIz+JjwxQDxbp+7y5OYCI8t1Yk7etjD9CRd2hIw==}
    dependencies:
      buffer-from: 1.1.2
      source-map: 0.6.1
    dev: true

  /source-map/0.5.7:
    resolution: {integrity: sha1-igOdLRAh0i0eoUyA2OpGi6LvP8w=}
    engines: {node: '>=0.10.0'}
    dev: true

  /source-map/0.6.1:
    resolution: {integrity: sha512-UjgapumWlbMhkBgzT7Ykc5YXUT46F0iKu8SGXq0bcwP5dz/h0Plj6enJqjz1Zbq2l5WaqYnrVbwWOWMyF3F47g==}
    engines: {node: '>=0.10.0'}
    dev: true

  /source-map/0.7.3:
    resolution: {integrity: sha512-CkCj6giN3S+n9qrYiBTX5gystlENnRW5jZeNLHpe6aue+SrHcG5VYwujhW9s4dY31mEGsxBDrHR6oI69fTXsaQ==}
    engines: {node: '>= 8'}
    dev: true

  /spdx-correct/3.1.1:
    resolution: {integrity: sha512-cOYcUWwhCuHCXi49RhFRCyJEK3iPj1Ziz9DpViV3tbZOwXD49QzIN3MpOLJNxh2qwq2lJJZaKMVw9qNi4jTC0w==}
    dependencies:
      spdx-expression-parse: 3.0.1
      spdx-license-ids: 3.0.10

  /spdx-exceptions/2.3.0:
    resolution: {integrity: sha512-/tTrYOC7PPI1nUAgx34hUpqXuyJG+DTHJTnIULG4rDygi4xu/tfgmq1e1cIRwRzwZgo4NLySi+ricLkZkw4i5A==}

  /spdx-expression-parse/3.0.1:
    resolution: {integrity: sha512-cbqHunsQWnJNE6KhVSMsMeH5H/L9EpymbzqTQ3uLwNCLZ1Q481oWaofqH7nO6V07xlXwY6PhQdQ2IedWx/ZK4Q==}
    dependencies:
      spdx-exceptions: 2.3.0
      spdx-license-ids: 3.0.10

  /spdx-license-ids/3.0.10:
    resolution: {integrity: sha512-oie3/+gKf7QtpitB0LYLETe+k8SifzsX4KixvpOsbI6S0kRiRQ5MKOio8eMSAKQ17N06+wdEOXRiId+zOxo0hA==}

  /split2/3.2.2:
    resolution: {integrity: sha512-9NThjpgZnifTkJpzTZ7Eue85S49QwpNhZTq6GRJwObb6jnLFNGB7Qm73V5HewTROPyxD0C29xqmaI68bQtV+hg==}
    dependencies:
      readable-stream: 3.6.0
    dev: true

  /sprintf-js/1.0.3:
    resolution: {integrity: sha1-BOaSb2YolTVPPdAVIDYzuFcpfiw=}
    dev: true

  /sprintf-js/1.1.2:
    resolution: {integrity: sha512-VE0SOVEHCk7Qc8ulkWw3ntAzXuqf7S2lvwQaDLRnUeIEaKNQJzV6BwmLKhOqT61aGhfUMrXeaBk+oDGCzvhcug==}
    dev: true

  /sql-template-tag/4.0.0:
    resolution: {integrity: sha512-S82ZPaT3a8rw7dDfOQyrVR82fQPA0qqihq/qkKIZrm4IfkP8RpyT6SyF+syp2Pmf8pzPh63H3yTIMuBRsL95kQ==}
    engines: {node: '>=6'}
    dev: true

  /sqlite-async/1.1.2:
    resolution: {integrity: sha512-ocSKDAGDC5LUbUhbgSrSJnsbBx6YxlkDQbgbmo494WG3a2Vw8Yc6j+JgK0UZPyZH7H3FnCiBFv3tq03YklZONg==}
    dependencies:
      sqlite3: 5.0.2
    dev: true

  /sqlite3/5.0.2:
    resolution: {integrity: sha512-1SdTNo+BVU211Xj1csWa8lV6KM0CtucDwRyA0VHl91wEH1Mgh7RxUpI4rVvG7OhHrzCSGaVyW5g8vKvlrk9DJA==}
    requiresBuild: true
    peerDependenciesMeta:
      node-gyp:
        optional: true
    dependencies:
      node-addon-api: 3.2.1
      node-pre-gyp: 0.11.0
    optionalDependencies:
      node-gyp: 3.8.0
    dev: true

  /sshpk/1.16.1:
    resolution: {integrity: sha512-HXXqVUq7+pcKeLqqZj6mHFUMvXtOJt1uoUx09pFW6011inTMxqI8BA8PM95myrIyyKwdnzjdFjLiE6KBPVtJIg==}
    engines: {node: '>=0.10.0'}
    hasBin: true
    dependencies:
      asn1: 0.2.4
      assert-plus: 1.0.0
      bcrypt-pbkdf: 1.0.2
      dashdash: 1.14.1
      ecc-jsbn: 0.1.2
      getpass: 0.1.7
      jsbn: 0.1.1
      safer-buffer: 2.1.2
      tweetnacl: 0.14.5
    dev: true
    optional: true

  /stack-utils/2.0.5:
    resolution: {integrity: sha512-xrQcmYhOsn/1kX+Vraq+7j4oE2j/6BFscZ0etmYg81xuM8Gq0022Pxb8+IqgOFUIaxHs0KaSb7T1+OegiNrNFA==}
    engines: {node: '>=10'}
    dependencies:
      escape-string-regexp: 2.0.0
    dev: true

  /stacktrace-parser/0.1.10:
    resolution: {integrity: sha512-KJP1OCML99+8fhOHxwwzyWrlUuVX5GQ0ZpJTd1DFXhdkrvg1szxfHhawXUZ3g9TkXORQd4/WG68jMlQZ2p8wlg==}
    engines: {node: '>=6'}
    dependencies:
      type-fest: 0.7.1
    dev: true

  /staged-git-files/1.2.0:
    resolution: {integrity: sha512-MYK3aDsO8XAXkv2ASsrznObxVDlocYm7gc/cMk/hB4vbJZeEqOO7H1mZR7EY2C5q3YgKOBo3Tmu0D30h7RjdWg==}
    hasBin: true
    dev: true

  /statuses/1.5.0:
    resolution: {integrity: sha1-Fhx9rBd2Wf2YEfQ3cfqZOBR4Yow=}
    engines: {node: '>= 0.6'}
    dev: true

  /stoppable/1.1.0:
    resolution: {integrity: sha512-KXDYZ9dszj6bzvnEMRYvxgeTHU74QBFL54XKtP3nyMuJ81CFYtABZ3bAzL2EdFUaEwJOBOgENyFj3R7oTzDyyw==}
    engines: {node: '>=4', npm: '>=6'}
    dev: true

  /string-argv/0.3.1:
    resolution: {integrity: sha512-a1uQGz7IyVy9YwhqjZIZu1c8JO8dNIe20xBmSS6qu9kv++k3JGzCVmprbNN5Kn+BgzD5E7YYwg1CcjuJMRNsvg==}
    engines: {node: '>=0.6.19'}
    dev: true

  /string-hash/1.1.3:
    resolution: {integrity: sha1-6Kr8CsGFW0Zmkp7X3RJ1311sgRs=}
    dev: true

  /string-length/4.0.2:
    resolution: {integrity: sha512-+l6rNN5fYHNhZZy41RXsYptCjA2Igmq4EG7kZAYFQI1E1VTXarr6ZPXBg6eq7Y6eK4FEhY6AJlyuFIb/v/S0VQ==}
    engines: {node: '>=10'}
    dependencies:
      char-regex: 1.0.2
      strip-ansi: 6.0.1
    dev: true

  /string-width/1.0.2:
    resolution: {integrity: sha1-EYvfW4zcUaKn5w0hHgfisLmxB9M=}
    engines: {node: '>=0.10.0'}
    dependencies:
      code-point-at: 1.1.0
      is-fullwidth-code-point: 1.0.0
      strip-ansi: 3.0.1
    dev: true

  /string-width/4.2.3:
    resolution: {integrity: sha512-wKyQRQpjJ0sIp62ErSZdGsjMJWsap5oRNihHhu6G7JVO/9jIB6UyevL+tXuOqrng8j/cxKTWyWUwvSTriiZz/g==}
    engines: {node: '>=8'}
    dependencies:
      emoji-regex: 8.0.0
      is-fullwidth-code-point: 3.0.0
      strip-ansi: 6.0.1

  /string.prototype.trimend/1.0.4:
    resolution: {integrity: sha512-y9xCjw1P23Awk8EvTpcyL2NIr1j7wJ39f+k6lvRnSMz+mz9CGz9NYPelDk42kOz6+ql8xjfK8oYzy3jAP5QU5A==}
    dependencies:
      call-bind: 1.0.2
      define-properties: 1.1.3
    dev: true

  /string.prototype.trimstart/1.0.4:
    resolution: {integrity: sha512-jh6e984OBfvxS50tdY2nRZnoC5/mLFKOREQfw8t5yytkoUsJRNxvI/E39qu1sD0OtWI3OC0XgKSmcWwziwYuZw==}
    dependencies:
      call-bind: 1.0.2
      define-properties: 1.1.3
    dev: true

  /string_decoder/1.1.1:
    resolution: {integrity: sha512-n/ShnvDi6FHbbVfviro+WojiFzv+s8MPMHBczVePfUpDJLwoLT0ht1l4YwBCbi8pJAveEEdnkHyPyTP/mzRfwg==}
    dependencies:
      safe-buffer: 5.1.2

  /string_decoder/1.3.0:
    resolution: {integrity: sha512-hkRX8U1WjJFd8LsDJ2yQ/wWWxaopEsABU1XfkM8A+j0+85JAGppt16cr1Whg6KIbb4okU6Mql6BOj+uup/wKeA==}
    dependencies:
      safe-buffer: 5.2.1

  /stringify-object/3.3.0:
    resolution: {integrity: sha512-rHqiFh1elqCQ9WPLIC8I0Q/g/wj5J1eMkyoiD6eoQApWHP0FtlK7rqnhmabL5VUY9JQCcqwwvlOaSuutekgyrw==}
    engines: {node: '>=4'}
    dependencies:
      get-own-enumerable-property-symbols: 3.0.2
      is-obj: 1.0.1
      is-regexp: 1.0.0
    dev: true

  /strip-ansi/3.0.1:
    resolution: {integrity: sha1-ajhfuIU9lS1f8F0Oiq+UJ43GPc8=}
    engines: {node: '>=0.10.0'}
    dependencies:
      ansi-regex: 2.1.1
    dev: true

  /strip-ansi/6.0.1:
    resolution: {integrity: sha512-Y38VPSHcqkFrCpFnQ9vuSXmquuv5oXOKpGeT6aGrr3o3Gc9AlVa6JBfUSOCnbxGGZF+/0ooI7KrPuUSztUdU5A==}
    engines: {node: '>=8'}
    dependencies:
      ansi-regex: 5.0.1

  /strip-bom/4.0.0:
    resolution: {integrity: sha512-3xurFv5tEgii33Zi8Jtp55wEIILR9eh34FAW00PZf+JnSsTmV/ioewSgQl97JHvgjoRGwPShsWm+IdrxB35d0w==}
    engines: {node: '>=8'}
    dev: true

  /strip-final-newline/2.0.0:
    resolution: {integrity: sha512-BrpvfNAE3dcvq7ll3xVumzjKjZQ5tI1sEUIKr3Uoks0XUl45St3FlatVqef9prk4jRDzhW6WZg+3bk93y6pLjA==}
    engines: {node: '>=6'}

  /strip-indent/3.0.0:
    resolution: {integrity: sha512-laJTa3Jb+VQpaC6DseHhF7dXVqHTfJPCRDaEbid/drOhgitgYku/letMUqOXFoWV0zIIUbjpdH2t+tYj4bQMRQ==}
    engines: {node: '>=8'}
    dependencies:
      min-indent: 1.0.1

  /strip-json-comments/2.0.1:
    resolution: {integrity: sha1-PFMZQukIwml8DsNEhYwobHygpgo=}
    engines: {node: '>=0.10.0'}
    dev: true

  /strip-json-comments/3.1.1:
    resolution: {integrity: sha512-6fPc+R4ihwqP6N/aIv2f1gMH8lOVtWQHoqC4yK6oSDVVocumAsfCqjkXnqiYMhmMwS/mEHLp7Vehlt3ql6lEig==}
    engines: {node: '>=8'}
    dev: true

  /supports-color/5.5.0:
    resolution: {integrity: sha512-QjVjwdXIt408MIiAqCX4oUKsgU2EqAGzs2Ppkm4aQYbjm+ZEWEcW4SfFNTr4uMNZma0ey4f5lgLrkB0aX0QMow==}
    engines: {node: '>=4'}
    dependencies:
      has-flag: 3.0.0

  /supports-color/7.2.0:
    resolution: {integrity: sha512-qpCAvRl9stuOHveKsn7HncJRvv501qIacKzQlO/+Lwxc9+0q2wLyv4Dfvt80/DPn2pqOBsJdDiogXGR9+OvwRw==}
    engines: {node: '>=8'}
    dependencies:
      has-flag: 4.0.0

  /supports-color/8.1.1:
    resolution: {integrity: sha512-MpUEN2OodtUzxvKQl72cUF7RQ5EiHsGvSsVG0ia9c5RbWGL2CI4C7EpPS8UTBIplnlzZiNuV56w+FuNxy3ty2Q==}
    engines: {node: '>=10'}
    dependencies:
      has-flag: 4.0.0
    dev: true

  /supports-hyperlinks/2.2.0:
    resolution: {integrity: sha512-6sXEzV5+I5j8Bmq9/vUphGRM/RJNT9SCURJLjwfOg51heRtguGWDzcaBlgAzKhQa0EVNpPEKzQuBwZ8S8WaCeQ==}
    engines: {node: '>=8'}
    dependencies:
      has-flag: 4.0.0
      supports-color: 7.2.0

  /symbol-tree/3.2.4:
    resolution: {integrity: sha512-9QNk5KwDF+Bvz+PyObkmSYjI5ksVUYtjW7AU22r2NKcfLJcXp96hkDWU3+XndOsUb+AQ9QhfzfCT2O+CNWT5Tw==}
    dev: true

  /table/6.7.2:
    resolution: {integrity: sha512-UFZK67uvyNivLeQbVtkiUs8Uuuxv24aSL4/Vil2PJVtMgU8Lx0CYkP12uCGa3kjyQzOSgV1+z9Wkb82fCGsO0g==}
    engines: {node: '>=10.0.0'}
    dependencies:
      ajv: 8.6.3
      lodash.clonedeep: 4.5.0
      lodash.truncate: 4.4.2
      slice-ansi: 4.0.0
      string-width: 4.2.3
      strip-ansi: 6.0.1
    dev: true

  /tar-fs/2.1.1:
    resolution: {integrity: sha512-V0r2Y9scmbDRLCNex/+hYzvp/zyYjvFbHPNgVTKfQvVrb6guiE/fxP+XblDNR011utopbkex2nM4dHNV6GDsng==}
    dependencies:
      chownr: 1.1.4
      mkdirp-classic: 0.5.3
      pump: 3.0.0
      tar-stream: 2.2.0
    dev: true
    optional: true

  /tar-stream/2.2.0:
    resolution: {integrity: sha512-ujeqbceABgwMZxEJnk2HDY2DlnUZ+9oEcb1KzTVfYHio0UE6dG71n60d8D2I4qNvleWrrXpmjpt7vZeF1LnMZQ==}
    engines: {node: '>=6'}
    dependencies:
      bl: 4.1.0
      end-of-stream: 1.4.4
      fs-constants: 1.0.0
      inherits: 2.0.4
      readable-stream: 3.6.0

  /tar/2.2.2:
    resolution: {integrity: sha512-FCEhQ/4rE1zYv9rYXJw/msRqsnmlje5jHP6huWeBZ704jUTy02c5AZyWujpMR1ax6mVw9NyJMfuK2CMDWVIfgA==}
    deprecated: This version of tar is no longer supported, and will not receive security updates. Please upgrade asap.
    dependencies:
      block-stream: 0.0.9
      fstream: 1.0.12
      inherits: 2.0.4
    dev: true
    optional: true

  /tar/4.4.19:
    resolution: {integrity: sha512-a20gEsvHnWe0ygBY8JbxoM4w3SJdhc7ZAuxkLqh+nvNQN2IOt0B5lLgM490X5Hl8FF0dl0tOf2ewFYAlIFgzVA==}
    engines: {node: '>=4.5'}
    dependencies:
      chownr: 1.1.4
      fs-minipass: 1.2.7
      minipass: 2.9.0
      minizlib: 1.3.3
      mkdirp: 0.5.5
      safe-buffer: 5.2.1
      yallist: 3.1.1
    dev: true

  /tar/6.1.11:
    resolution: {integrity: sha512-an/KZQzQUkZCkuoAA64hM92X0Urb6VpRhAFllDzz44U2mcD5scmT3zBc4VgVpkugF580+DQn8eAFSyoQt0tznA==}
    engines: {node: '>= 10'}
    dependencies:
      chownr: 2.0.0
      fs-minipass: 2.1.0
      minipass: 3.1.5
      minizlib: 2.1.2
      mkdirp: 1.0.4
      yallist: 4.0.0
    dev: false

  /tarn/3.0.1:
    resolution: {integrity: sha512-6usSlV9KyHsspvwu2duKH+FMUhqJnAh6J5J/4MITl8s94iSUQTLkJggdiewKv4RyARQccnigV48Z+khiuVZDJw==}
    engines: {node: '>=8.0.0'}
    dev: true

  /tedious/11.8.0_debug@4.3.2:
    resolution: {integrity: sha512-GtFrO694x/7CRiUBt0AI4jrMtrkXV+ywifiOrDy4K0ufJLeKB4rgmPjy5Ws366fCaBaKlqQ9RnJ+sCJ1Jbd1lw==}
    engines: {node: '>= 10'}
    dependencies:
      '@azure/identity': 1.5.2_debug@4.3.2
      '@azure/keyvault-keys': 4.3.0
      '@azure/ms-rest-nodeauth': 3.1.0_debug@4.3.2
      '@js-joda/core': 3.2.0
      adal-node: 0.2.3_debug@4.3.2
      bl: 5.0.0
      depd: 2.0.0
      iconv-lite: 0.6.3
      jsbi: 3.2.5
      native-duplexpair: 1.0.0
      node-abort-controller: 2.0.0
      punycode: 2.1.1
      sprintf-js: 1.1.2
    transitivePeerDependencies:
      - debug
      - supports-color
    dev: true

  /temp-dir/1.0.0:
    resolution: {integrity: sha1-CnwOom06Oa+n4OvqnB/AvE2qAR0=}
    engines: {node: '>=4'}
    dev: false

  /temp-dir/2.0.0:
    resolution: {integrity: sha512-aoBAniQmmwtcKp/7BzsH8Cxzv8OL736p7v1ihGb5e9DJ9kTwGWHrQrVB5+lfVDzfGrdRzXch+ig7LHaY1JTOrg==}
    engines: {node: '>=8'}

  /temp-write/4.0.0:
    resolution: {integrity: sha512-HIeWmj77uOOHb0QX7siN3OtwV3CTntquin6TNVg6SHOqCP3hYKmox90eeFOGaY1MqJ9WYDDjkyZrW6qS5AWpbw==}
    engines: {node: '>=8'}
    dependencies:
      graceful-fs: 4.2.8
      is-stream: 2.0.1
      make-dir: 3.1.0
      temp-dir: 1.0.0
      uuid: 3.4.0
    dev: false

  /temp/0.4.0:
    resolution: {integrity: sha1-ZxrWPVe+D+nXKUZks/xABjZnimA=}
    engines: {'0': node >=0.4.0}
    dev: true

  /tempy/1.0.1:
    resolution: {integrity: sha512-biM9brNqxSc04Ee71hzFbryD11nX7VPhQQY32AdDmjFvodsRFz/3ufeoTZ6uYkRFfGo188tENcASNs3vTdsM0w==}
    engines: {node: '>=10'}
    dependencies:
      del: 6.0.0
      is-stream: 2.0.1
      temp-dir: 2.0.0
      type-fest: 0.16.0
      unique-string: 2.0.0

  /terminal-link/2.1.1:
    resolution: {integrity: sha512-un0FmiRUQNr5PJqy9kP7c40F5BOfpGlYTrxonDChEZB7pzZxRNp/bt+ymiy9/npwXya9KH99nJ/GXFIiUkYGFQ==}
    engines: {node: '>=8'}
    dependencies:
      ansi-escapes: 4.3.2
      supports-hyperlinks: 2.2.0

  /test-exclude/6.0.0:
    resolution: {integrity: sha512-cAGWPIyOHU6zlmg88jwm7VRyXnMN7iV68OGAbYDk/Mh/xC/pzVPlQtY6ngoIH/5/tciuhGfvESU8GrHrcxD56w==}
    engines: {node: '>=8'}
    dependencies:
      '@istanbuljs/schema': 0.1.3
      glob: 7.2.0
      minimatch: 3.0.4
    dev: true

  /text-table/0.2.0:
    resolution: {integrity: sha1-f17oI66AUgfACvLfSoTsP8+lcLQ=}
    dev: true

  /throat/6.0.1:
    resolution: {integrity: sha512-8hmiGIJMDlwjg7dlJ4yKGLK8EsYqKgPWbG3b4wjJddKNwc7N7Dpn08Df4szr/sZdMVeOstrdYSsqzX6BYbcB+w==}
    dev: true

  /through/2.3.8:
    resolution: {integrity: sha1-DdTJ/6q8NXlgsbckEV1+Doai4fU=}
    dev: true

  /timsort/0.3.0:
    resolution: {integrity: sha1-QFQRqOfmM5/mTbmiNN4R3DHgK9Q=}
    dev: true

  /tmp/0.2.1:
    resolution: {integrity: sha512-76SUhtfqR2Ijn+xllcI5P1oyannHNHByD80W1q447gU3mp9G9PSpGdWmjUOHRDPiHYacIk66W7ubDTuPF3BEtQ==}
    engines: {node: '>=8.17.0'}
    dependencies:
      rimraf: 3.0.2
    dev: false

  /tmpl/1.0.5:
    resolution: {integrity: sha512-3f0uOEAQwIqGuWW2MVzYg8fV/QNnc/IpuJNG837rLuczAaLVHslWHZQj4IGiEl5Hs3kkbhwL9Ab7Hrsmuj+Smw==}
    dev: true

  /to-fast-properties/2.0.0:
    resolution: {integrity: sha1-3F5pjL0HkmW8c+A3doGk5Og/YW4=}
    engines: {node: '>=4'}
    dev: true

  /to-regex-range/5.0.1:
    resolution: {integrity: sha512-65P7iz6X5yEr1cwcgvQxbbIw7Uk3gOy5dIdtZ4rDveLqhrdJP+Li/Hx6tyK0NEb+2GCyneCMJiGqrADCSNk8sQ==}
    engines: {node: '>=8.0'}
    dependencies:
      is-number: 7.0.0

  /toidentifier/1.0.0:
    resolution: {integrity: sha512-yaOH/Pk/VEhBWWTlhI+qXxDFXlejDGcQipMlyxda9nthulaxLZUNcUqFxokp0vcYnvteJln5FNQDRrxj3YcbVw==}
    engines: {node: '>=0.6'}
    dev: true

  /tough-cookie/2.5.0:
    resolution: {integrity: sha512-nlLsUzgm1kfLXSXfRZMc1KLAugd4hqJHDTvc2hDIwS3mZAfMEuMbc03SujMF+GEcpaX/qboeycw6iO8JwVv2+g==}
    engines: {node: '>=0.8'}
    dependencies:
      psl: 1.8.0
      punycode: 2.1.1
    dev: true
    optional: true

  /tough-cookie/3.0.1:
    resolution: {integrity: sha512-yQyJ0u4pZsv9D4clxO69OEjLWYw+jbgspjTue4lTQZLfV0c5l1VmK2y1JK8E9ahdpltPOaAThPcp5nKPUgSnsg==}
    engines: {node: '>=6'}
    dependencies:
      ip-regex: 2.1.0
      psl: 1.8.0
      punycode: 2.1.1
    dev: true

  /tough-cookie/4.0.0:
    resolution: {integrity: sha512-tHdtEpQCMrc1YLrMaqXXcj6AxhYi/xgit6mZu1+EDWUn+qhUf8wMQoFIy9NXuq23zAwtcB0t/MjACGR18pcRbg==}
    engines: {node: '>=6'}
    dependencies:
      psl: 1.8.0
      punycode: 2.1.1
      universalify: 0.1.2
    dev: true

  /tr46/0.0.3:
    resolution: {integrity: sha1-gYT9NH2snNwYWZLzpmIuFLnZq2o=}

  /tr46/2.1.0:
    resolution: {integrity: sha512-15Ih7phfcdP5YxqiB+iDtLoaTz4Nd35+IiAv0kQ5FNKHzXgdWqPoTIqEDDJmXceQt4JZk6lVPT8lnDlPpGDppw==}
    engines: {node: '>=8'}
    dependencies:
      punycode: 2.1.1
    dev: true

  /trim-newlines/3.0.1:
    resolution: {integrity: sha512-c1PTsA3tYrIsLGkJkzHF+w9F2EyxfXGo4UyJc4pFL++FMjnq0HJS69T3M7d//gKrFKwy429bouPescbjecU+Zw==}
    engines: {node: '>=8'}
    dev: true

  /ts-jest/27.0.5_fe15ac987db2e7d4ad38346689ae2fc5:
    resolution: {integrity: sha512-lIJApzfTaSSbtlksfFNHkWOzLJuuSm4faFAfo5kvzOiRAuoN4/eKxVJ2zEAho8aecE04qX6K1pAzfH5QHL1/8w==}
    engines: {node: ^10.13.0 || ^12.13.0 || ^14.15.0 || >=15.0.0}
    hasBin: true
    peerDependencies:
      '@babel/core': '>=7.0.0-beta.0 <8'
      '@types/jest': ^27.0.0
      babel-jest: '>=27.0.0 <28'
      jest: ^27.0.0
      typescript: '>=3.8 <5.0'
    peerDependenciesMeta:
      '@babel/core':
        optional: true
      '@types/jest':
        optional: true
      babel-jest:
        optional: true
    dependencies:
      '@types/jest': 27.0.2
      bs-logger: 0.2.6
      fast-json-stable-stringify: 2.1.0
      jest: 27.2.5
      jest-util: 27.2.5
      json5: 2.2.0
      lodash: 4.17.21
      make-error: 1.3.6
      semver: 7.3.5
      typescript: 4.4.4
      yargs-parser: 20.2.9
    dev: true

  /ts-node/10.3.0_d3b5e14efd4f8d5849106aad1972d34d:
    resolution: {integrity: sha512-RYIy3i8IgpFH45AX4fQHExrT8BxDeKTdC83QFJkNzkvt8uFB6QJ8XMyhynYiKMLxt9a7yuXaDBZNOYS3XjDcYw==}
    hasBin: true
    peerDependencies:
      '@swc/core': '>=1.2.50'
      '@swc/wasm': '>=1.2.50'
      '@types/node': '*'
      typescript: '>=2.7'
    peerDependenciesMeta:
      '@swc/core':
        optional: true
      '@swc/wasm':
        optional: true
    dependencies:
      '@cspotcode/source-map-support': 0.7.0
      '@tsconfig/node10': 1.0.8
      '@tsconfig/node12': 1.0.9
      '@tsconfig/node14': 1.0.1
      '@tsconfig/node16': 1.0.2
      '@types/node': 14.17.22
      acorn: 8.5.0
      acorn-walk: 8.2.0
      arg: 4.1.3
      create-require: 1.1.1
      diff: 4.0.2
      make-error: 1.3.6
      typescript: 4.4.4
      yn: 3.1.1
    dev: true

  /ts-node/10.3.0_f30b426146dfe400fa540045fd55ca30:
    resolution: {integrity: sha512-RYIy3i8IgpFH45AX4fQHExrT8BxDeKTdC83QFJkNzkvt8uFB6QJ8XMyhynYiKMLxt9a7yuXaDBZNOYS3XjDcYw==}
    hasBin: true
    peerDependencies:
      '@swc/core': '>=1.2.50'
      '@swc/wasm': '>=1.2.50'
      '@types/node': '*'
      typescript: '>=2.7'
    peerDependenciesMeta:
      '@swc/core':
        optional: true
      '@swc/wasm':
        optional: true
    dependencies:
      '@cspotcode/source-map-support': 0.7.0
      '@tsconfig/node10': 1.0.8
      '@tsconfig/node12': 1.0.9
      '@tsconfig/node14': 1.0.1
      '@tsconfig/node16': 1.0.2
      '@types/node': 12.20.29
      acorn: 8.5.0
      acorn-walk: 8.2.0
      arg: 4.1.3
      create-require: 1.1.1
      diff: 4.0.2
      make-error: 1.3.6
      typescript: 4.4.4
      yn: 3.1.1
    dev: true

  /ts-toolbelt/9.6.0:
    resolution: {integrity: sha512-nsZd8ZeNUzukXPlJmTBwUAuABDe/9qtVDelJeT/qW0ow3ZS3BsQJtNkan1802aM9Uf68/Y8ljw86Hu0h5IUW3w==}
    dev: true

  /tsd/0.18.0:
    resolution: {integrity: sha512-UIkxm2CLmSjXlQs4zqxgVV9UmzK8VgJ63eBpgkH/ZsMkiUdzxxHvdCCg8F314HDxzfQl2muJEy/TEcXHIFIPXg==}
    engines: {node: '>=12'}
    hasBin: true
    dependencies:
      '@tsd/typescript': 4.4.4
      eslint-formatter-pretty: 4.1.0
      globby: 11.0.4
      meow: 9.0.0
      path-exists: 4.0.0
      read-pkg-up: 7.0.1
    dev: true

  /tslib/1.14.1:
    resolution: {integrity: sha512-Xni35NKzjgMrwevysHTCArtLDpPvye8zV/0E4EyYn43P7/7qvQwPh9BGkHewbMulVntbigmcT7rdX3BNo9wRJg==}
    dev: true

  /tslib/2.3.1:
    resolution: {integrity: sha512-77EbyPPpMz+FRFRuAFlWMtmgUWGe9UOG2Z25NqCwiIjRhOf5iKGuzSe5P2w1laq+FkRy4p+PCuVkJSGkzTEKVw==}
    dev: true

  /tsutils/3.21.0_typescript@4.4.4:
    resolution: {integrity: sha512-mHKK3iUXL+3UF6xL5k0PEhKRUBKPBCv/+RkEOpjRWxxx27KKRBmmA60A9pgOUvMi8GKhRMPEmjBRPzs2W7O1OA==}
    engines: {node: '>= 6'}
    peerDependencies:
      typescript: '>=2.8.0 || >= 3.2.0-dev || >= 3.3.0-dev || >= 3.4.0-dev || >= 3.5.0-dev || >= 3.6.0-dev || >= 3.6.0-beta || >= 3.7.0-dev || >= 3.7.0-beta'
    dependencies:
      tslib: 1.14.1
      typescript: 4.4.4
    dev: true

  /tty-browserify/0.0.1:
    resolution: {integrity: sha512-C3TaO7K81YvjCgQH9Q1S3R3P3BtN3RIM8n+OvX4il1K1zgE8ZhI0op7kClgkxtutIE8hQrcrHBXvIheqKUUCxw==}
    dev: true

  /tunnel-agent/0.6.0:
    resolution: {integrity: sha1-J6XeoGs2sEoKmWZ3SykIaPD8QP0=}
    dependencies:
      safe-buffer: 5.2.1
    dev: true
    optional: true

  /tunnel/0.0.6:
    resolution: {integrity: sha512-1h/Lnq9yajKY2PEbBadPXj3VxsDDu844OnaAo52UVmIzIvwwtBPIuNvkjuzBlTWpfJyUbG3ez0KSBibQkj4ojg==}
    engines: {node: '>=0.6.11 <=0.7.0 || >=0.7.3'}
    dev: true

  /tweetnacl/0.14.5:
    resolution: {integrity: sha1-WuaBd/GS1EViadEIr6k/+HQ/T2Q=}
    dev: true
    optional: true

  /type-check/0.3.2:
    resolution: {integrity: sha1-WITKtRLPHTVeP7eE8wgEsrUg23I=}
    engines: {node: '>= 0.8.0'}
    dependencies:
      prelude-ls: 1.1.2
    dev: true

  /type-check/0.4.0:
    resolution: {integrity: sha512-XleUoc9uwGXqjWwXaUTZAmzMcFZ5858QA2vvx1Ur5xIcixXIP+8LnFDgRplU30us6teqdlskFfu+ae4K79Ooew==}
    engines: {node: '>= 0.8.0'}
    dependencies:
      prelude-ls: 1.2.1
    dev: true

  /type-detect/4.0.8:
    resolution: {integrity: sha512-0fr/mIH1dlO+x7TlcMy+bIDqKPsw/70tVyeHW787goQjhmqaZe10uwLujubK9q9Lg6Fiho1KUKDYz0Z7k7g5/g==}
    engines: {node: '>=4'}
    dev: true

  /type-fest/0.16.0:
    resolution: {integrity: sha512-eaBzG6MxNzEn9kiwvtre90cXaNLkmadMWa1zQMs3XORCXNbsH/OewwbxC5ia9dCxIxnTAsSxXJaa/p5y8DlvJg==}
    engines: {node: '>=10'}

  /type-fest/0.18.1:
    resolution: {integrity: sha512-OIAYXk8+ISY+qTOwkHtKqzAuxchoMiD9Udx+FSGQDuiRR+PJKJHc2NJAXlbhkGwTt/4/nKZxELY1w3ReWOL8mw==}
    engines: {node: '>=10'}
    dev: true

  /type-fest/0.20.2:
    resolution: {integrity: sha512-Ne+eE4r0/iWnpAxD852z3A+N0Bt5RN//NjJwRd2VFHEmrywxf5vsZlh4R6lixl6B+wz/8d+maTSAkN1FIkI3LQ==}
    engines: {node: '>=10'}
    dev: true

  /type-fest/0.21.3:
    resolution: {integrity: sha512-t0rzBq87m3fVcduHDUFhKmyyX+9eo6WQjZvf51Ea/M0Q7+T374Jp1aUiyUl0GKxp8M/OETVHSDvmkyPgvX+X2w==}
    engines: {node: '>=10'}

  /type-fest/0.6.0:
    resolution: {integrity: sha512-q+MB8nYR1KDLrgr4G5yemftpMC7/QLqVndBmEEdqzmNj5dcFOO4Oo8qlwZE3ULT3+Zim1F8Kq4cBnikNhlCMlg==}
    engines: {node: '>=8'}

  /type-fest/0.7.1:
    resolution: {integrity: sha512-Ne2YiiGN8bmrmJJEuTWTLJR32nh/JdL1+PSicowtNb0WFpn59GK8/lfD61bVtzguz7b3PBt74nxpv/Pw5po5Rg==}
    engines: {node: '>=8'}
    dev: true

  /type-fest/0.8.1:
    resolution: {integrity: sha512-4dbzIzqvjtgiM5rw1k5rEHtBANKmdudhGyBEajN01fEyhaAIhsoKNy6y7+IN93IfpFtwY9iqi7kD+xwKhQsNJA==}
    engines: {node: '>=8'}

  /type-is/1.6.18:
    resolution: {integrity: sha512-TkRKr9sUTxEH8MdfuCSP7VizJyzRNMjj2J2do2Jr3Kym598JVdEksuzPQCnlFPW4ky9Q+iA+ma9BGm06XQBy8g==}
    engines: {node: '>= 0.6'}
    dependencies:
      media-typer: 0.3.0
      mime-types: 2.1.33
    dev: true

  /typedarray-to-buffer/3.1.5:
    resolution: {integrity: sha512-zdu8XMNEDepKKR+XYOXAVPtWui0ly0NtohUscw+UmaHiAWT8hrV1rr//H6V+0DvJ3OQ19S979M0laLfX8rm82Q==}
    dependencies:
      is-typedarray: 1.0.0
    dev: true

  /typescript/4.4.4:
    resolution: {integrity: sha512-DqGhF5IKoBl8WNf8C1gu8q0xZSInh9j1kJJMqT3a94w1JzVaBU4EXOSMrz9yDqMT0xt3selp83fuFMQ0uzv6qA==}
    engines: {node: '>=4.2.0'}
    hasBin: true
    dev: true

  /unbox-primitive/1.0.1:
    resolution: {integrity: sha512-tZU/3NqK3dA5gpE1KtyiJUrEB0lxnGkMFHptJ7q6ewdZ8s12QrODwNbhIJStmJkd1QDXa1NRA8aF2A1zk/Ypyw==}
    dependencies:
      function-bind: 1.1.1
      has-bigints: 1.0.1
      has-symbols: 1.0.2
      which-boxed-primitive: 1.0.2
    dev: true

  /underscore/1.13.1:
    resolution: {integrity: sha512-hzSoAVtJF+3ZtiFX0VgfFPHEDRm7Y/QPjGyNo4TVdnDTdft3tr8hEkD25a1jC+TjTuE7tkHGKkhwCgs9dgBB2g==}
    dev: true

  /undici/3.3.6:
    resolution: {integrity: sha512-/j3YTZ5AobMB4ZrTY72mzM54uFUX32v0R/JRW9G2vOyF1uSKYAx+WT8dMsAcRS13TOFISv094TxIyWYk+WEPsA==}
    dev: false

  /unique-string/2.0.0:
    resolution: {integrity: sha512-uNaeirEPvpZWSgzwsPGtU2zVSTrn/8L5q/IexZmH0eH6SA73CmAA5U4GwORTxQAZs95TAXLNqeLoPPNO5gZfWg==}
    engines: {node: '>=8'}
    dependencies:
      crypto-random-string: 2.0.0

  /universalify/0.1.2:
    resolution: {integrity: sha512-rBJeI5CXAlmy1pV+617WB9J63U6XcazHHF2f2dbJix4XzpUF0RS3Zbj0FGIOCAva5P/d/GBOYaACQ1w+0azUkg==}
    engines: {node: '>= 4.0.0'}
    dev: true

  /universalify/2.0.0:
    resolution: {integrity: sha512-hAZsKq7Yy11Zu1DE0OzWjw7nnLZmJZYTDZZyEFHZdUhV8FkH5MCfoU1XMaxXovpyW5nq5scPqq0ZDP9Zyl04oQ==}
    engines: {node: '>= 10.0.0'}
    dev: true

  /unpipe/1.0.0:
    resolution: {integrity: sha1-sr9O6FFKrmFltIF4KdIbLvSZBOw=}
    engines: {node: '>= 0.8'}
    dev: true

  /untildify/4.0.0:
    resolution: {integrity: sha512-KK8xQ1mkzZeg9inewmFVDNkg3l5LUhoq9kN6iWYB/CC9YMG8HA+c1Q8HwDe6dEX7kErrEVNVBO3fWsVq5iDgtw==}
    engines: {node: '>=8'}
    dev: true

  /uri-js/4.4.1:
    resolution: {integrity: sha512-7rKUyy33Q1yc98pQ1DAmLtwX109F7TIfWlW1Ydo8Wl1ii1SeHieeh0HHfPeL2fMXK6z0s8ecKs9frCuLJvndBg==}
    dependencies:
      punycode: 2.1.1
    dev: true

  /util-deprecate/1.0.2:
    resolution: {integrity: sha1-RQ1Nyfpw3nMnYvvS1KKJgUGaDM8=}

  /util/0.12.4:
    resolution: {integrity: sha512-bxZ9qtSlGUWSOy9Qa9Xgk11kSslpuZwaxCg4sNIDj6FLucDab2JxnHwyNTCpHMtK1MjoQiWQ6DiUMZYbSrO+Sw==}
    dependencies:
      inherits: 2.0.4
      is-arguments: 1.1.1
      is-generator-function: 1.0.10
      is-typed-array: 1.1.8
      safe-buffer: 5.2.1
      which-typed-array: 1.1.7
    dev: true

  /utils-merge/1.0.1:
    resolution: {integrity: sha1-n5VxD1CiZ5R7LMwSR0HBAoQn5xM=}
    engines: {node: '>= 0.4.0'}
    dev: true

  /uuid/3.4.0:
    resolution: {integrity: sha512-HjSDRw6gZE5JMggctHBcjVak08+KEVhSIiDzFnT9S9aegmp85S/bReBVTb4QTFaRNptJ9kuYaNhnbNEOkbKb/A==}
    deprecated: Please upgrade  to version 7 or higher.  Older versions may use Math.random() in certain circumstances, which is known to be problematic.  See https://v8.dev/blog/math-random for details.
    hasBin: true

  /uuid/8.3.2:
    resolution: {integrity: sha512-+NYs2QeMWy+GWFOEm9xnn6HCDp0l7QBD7ml8zLUmJ+93Q5NF0NocErnwkTkXVFNiX3/fpC6afS8Dhb/gz7R7eg==}
    hasBin: true

  /v8-compile-cache/2.3.0:
    resolution: {integrity: sha512-l8lCEmLcLYZh4nbunNZvQCJc5pv7+RCwa8q/LdUx8u7lsWvPDKmpodJAJNwkAhJC//dFY48KuIEmjtd4RViDrA==}
    dev: true

  /v8-to-istanbul/8.1.0:
    resolution: {integrity: sha512-/PRhfd8aTNp9Ggr62HPzXg2XasNFGy5PBt0Rp04du7/8GNNSgxFL6WBTkgMKSL9bFjH+8kKEG3f37FmxiTqUUA==}
    engines: {node: '>=10.12.0'}
    dependencies:
      '@types/istanbul-lib-coverage': 2.0.3
      convert-source-map: 1.8.0
      source-map: 0.7.3
    dev: true

  /validate-npm-package-license/3.0.4:
    resolution: {integrity: sha512-DpKm2Ui/xN7/HQKCtpZxoRWBhZ9Z0kqtygG8XCgNQ8ZlDnxuQmWhj566j8fN4Cu3/JmbhsDo7fcAJq4s9h27Ew==}
    dependencies:
      spdx-correct: 3.1.1
      spdx-expression-parse: 3.0.1

  /validator/8.2.0:
    resolution: {integrity: sha512-Yw5wW34fSv5spzTXNkokD6S6/Oq92d8q/t14TqsS3fAiA1RYnxSFSIZ+CY3n6PGGRCq5HhJTSepQvFUS2QUDxA==}
    engines: {node: '>= 0.10'}
    dev: true

  /vary/1.1.2:
    resolution: {integrity: sha1-IpnwLG3tMNSllhsLn3RSShj2NPw=}
    engines: {node: '>= 0.8'}
    dev: true

  /verror/1.10.0:
    resolution: {integrity: sha1-OhBcoXBTr1XW4nDB+CiGguGNpAA=}
    engines: {'0': node >=0.6.0}
    dependencies:
      assert-plus: 1.0.0
      core-util-is: 1.0.2
      extsprintf: 1.4.0
    dev: true

  /w3c-hr-time/1.0.2:
    resolution: {integrity: sha512-z8P5DvDNjKDoFIHK7q8r8lackT6l+jo/Ye3HOle7l9nICP9lf1Ci25fy9vHd0JOWewkIFzXIEig3TdKT7JQ5fQ==}
    dependencies:
      browser-process-hrtime: 1.0.0
    dev: true

  /w3c-xmlserializer/2.0.0:
    resolution: {integrity: sha512-4tzD0mF8iSiMiNs30BiLO3EpfGLZUT2MSX/G+o7ZywDzliWQ3OPtTZ0PTC3B3ca1UAf4cJMHB+2Bf56EriJuRA==}
    engines: {node: '>=10'}
    dependencies:
      xml-name-validator: 3.0.0
    dev: true

  /walker/1.0.7:
    resolution: {integrity: sha1-L3+bj9ENZ3JisYqITijRlhjgKPs=}
    dependencies:
      makeerror: 1.0.11
    dev: true

  /webidl-conversions/3.0.1:
    resolution: {integrity: sha1-JFNCdeKnvGvnvIZhHMFq4KVlSHE=}

  /webidl-conversions/5.0.0:
    resolution: {integrity: sha512-VlZwKPCkYKxQgeSbH5EyngOmRp7Ww7I9rQLERETtf5ofd9pGeswWiOtogpEO850jziPRarreGxn5QIiTqpb2wA==}
    engines: {node: '>=8'}
    dev: true

  /webidl-conversions/6.1.0:
    resolution: {integrity: sha512-qBIvFLGiBpLjfwmYAaHPXsn+ho5xZnGvyGvsarywGNc8VyQJUMHJ8OBKGGrPER0okBeMDaan4mNBlgBROxuI8w==}
    engines: {node: '>=10.4'}
    dev: true

  /whatwg-encoding/1.0.5:
    resolution: {integrity: sha512-b5lim54JOPN9HtzvK9HFXvBma/rnfFeqsic0hSpjtDbVxR3dJKLc+KB4V6GgiGOvl7CY/KNh8rxSo9DKQrnUEw==}
    dependencies:
      iconv-lite: 0.4.24
    dev: true

  /whatwg-mimetype/2.3.0:
    resolution: {integrity: sha512-M4yMwr6mAnQz76TbJm914+gPpB/nCwvZbJU28cUD6dR004SAxDLOOSUaB1JDRqLtaOV/vi0IC5lEAGFgrjGv/g==}
    dev: true

  /whatwg-url/5.0.0:
    resolution: {integrity: sha1-lmRU6HZUYuN2RNNib2dCzotwll0=}
    dependencies:
      tr46: 0.0.3
      webidl-conversions: 3.0.1

  /whatwg-url/8.7.0:
    resolution: {integrity: sha512-gAojqb/m9Q8a5IV96E3fHJM70AzCkgt4uXYX2O7EmuyOnLrViCQlsEBmF9UQIu3/aeAIp2U17rtbpZWNntQqdg==}
    engines: {node: '>=10'}
    dependencies:
      lodash: 4.17.21
      tr46: 2.1.0
      webidl-conversions: 6.1.0
    dev: true

  /which-boxed-primitive/1.0.2:
    resolution: {integrity: sha512-bwZdv0AKLpplFY2KZRX6TvyuN7ojjr7lwkg6ml0roIy9YeuSr7JS372qlNW18UQYzgYK9ziGcerWqZOmEn9VNg==}
    dependencies:
      is-bigint: 1.0.4
      is-boolean-object: 1.1.2
      is-number-object: 1.0.6
      is-string: 1.0.7
      is-symbol: 1.0.4
    dev: true

  /which-typed-array/1.1.7:
    resolution: {integrity: sha512-vjxaB4nfDqwKI0ws7wZpxIlde1XrLX5uB0ZjpfshgmapJMD7jJWhZI+yToJTqaFByF0eNBcYxbjmCzoRP7CfEw==}
    engines: {node: '>= 0.4'}
    dependencies:
      available-typed-arrays: 1.0.5
      call-bind: 1.0.2
      es-abstract: 1.19.1
      foreach: 2.0.5
      has-tostringtag: 1.0.0
      is-typed-array: 1.1.8
    dev: true

  /which/1.3.1:
    resolution: {integrity: sha512-HxJdYWq1MTIQbJ3nw0cqssHoTNU267KlrDuGZ1WYlxDStUtKUhOaJmh112/TZmHxxUfuJqPXSOm7tDyas0OSIQ==}
    hasBin: true
    dependencies:
      isexe: 2.0.0
    dev: true
    optional: true

  /which/2.0.2:
    resolution: {integrity: sha512-BLI3Tl1TW3Pvl70l3yq3Y64i+awpwXqsGBYWkkqMtnbXgrMD+yj7rhW0kuEDxzJaYXGjEW5ogapKNMEKNMjibA==}
    engines: {node: '>= 8'}
    hasBin: true
    dependencies:
      isexe: 2.0.0

  /wide-align/1.1.3:
    resolution: {integrity: sha512-QGkOQc8XL6Bt5PwnsExKBPuMKBxnGxWWW3fU55Xt4feHozMUhdUMaBCk290qpm/wG5u/RSKzwdAC4i51YigihA==}
    dependencies:
      string-width: 1.0.2
    dev: true

  /word-wrap/1.2.3:
    resolution: {integrity: sha512-Hz/mrNwitNRh/HUAtM/VT/5VH+ygD6DV7mYKZAtHOrbs8U7lvPS6xf7EJKMF0uW1KJCl0H701g3ZGus+muE5vQ==}
    engines: {node: '>=0.10.0'}
    dev: true

  /wrap-ansi/6.2.0:
    resolution: {integrity: sha512-r6lPcBGxZXlIcymEu7InxDMhdW0KDxpLgoFLcguasxCaJ/SOIZwINatK9KY/tf+ZrlywOKU0UDj3ATXUBfxJXA==}
    engines: {node: '>=8'}
    dependencies:
      ansi-styles: 4.3.0
      string-width: 4.2.3
      strip-ansi: 6.0.1

  /wrap-ansi/7.0.0:
    resolution: {integrity: sha512-YVGIj2kamLSTxw6NsZjoBxfSwsn0ycdesmc4p+Q21c5zPuZ1pl+NfxVdxPtdHvmNVOQ6XSYG4AUtyt/Fi7D16Q==}
    engines: {node: '>=10'}
    dependencies:
      ansi-styles: 4.3.0
      string-width: 4.2.3
      strip-ansi: 6.0.1
    dev: true

  /wrappy/1.0.2:
    resolution: {integrity: sha1-tSQ9jz7BqjXxNkYFvA0QNuMKtp8=}

  /write-file-atomic/3.0.3:
    resolution: {integrity: sha512-AvHcyZ5JnSfq3ioSyjrBkH9yW4m7Ayk8/9My/DD9onKeu/94fwrMocemO2QAJFAlnnDN+ZDS+ZjAR5ua1/PV/Q==}
    dependencies:
      imurmurhash: 0.1.4
      is-typedarray: 1.0.0
      signal-exit: 3.0.5
      typedarray-to-buffer: 3.1.5
    dev: true

  /ws/7.5.5:
    resolution: {integrity: sha512-BAkMFcAzl8as1G/hArkxOxq3G7pjUqQ3gzYbLL0/5zNkph70e+lCoxBGnm6AW1+/aiNeV4fnKqZ8m4GZewmH2w==}
    engines: {node: '>=8.3.0'}
    peerDependencies:
      bufferutil: ^4.0.1
      utf-8-validate: ^5.0.2
    peerDependenciesMeta:
      bufferutil:
        optional: true
      utf-8-validate:
        optional: true
    dev: true

  /xml-name-validator/3.0.0:
    resolution: {integrity: sha512-A5CUptxDsvxKJEU3yO6DuWBSJz/qizqzJKOMIfUJHETbBw/sFaDxgd6fxm1ewUaM0jZ444Fc5vC5ROYurg/4Pw==}
    dev: true

  /xml2js/0.4.23:
    resolution: {integrity: sha512-ySPiMjM0+pLDftHgXY4By0uswI3SPKLDw/i3UXbnO8M/p28zqexCUoPmQFrYD+/1BzhGJSs2i1ERWKJAtiLrug==}
    engines: {node: '>=4.0.0'}
    dependencies:
      sax: 1.2.4
      xmlbuilder: 11.0.1
    dev: true

  /xmlbuilder/11.0.1:
    resolution: {integrity: sha512-fDlsI/kFEx7gLvbecc0/ohLG50fugQp8ryHzMTuW9vSa1GJ0XYWKnhsUx7oie3G98+r56aTQIUB4kht42R3JvA==}
    engines: {node: '>=4.0'}
    dev: true

  /xmlchars/2.2.0:
    resolution: {integrity: sha512-JZnDKK8B0RCDw84FNdDAIpZK+JuJw+s7Lz8nksI7SIuU3UXJJslUthsi+uWBUYOwPFwW7W7PRLRfUKpxjtjFCw==}
    dev: true

  /xpath.js/1.1.0:
    resolution: {integrity: sha512-jg+qkfS4K8E7965sqaUl8mRngXiKb3WZGfONgE18pr03FUQiuSV6G+Ej4tS55B+rIQSFEIw3phdVAQ4pPqNWfQ==}
    engines: {node: '>=0.4.0'}
    dev: true

  /xtend/4.0.2:
    resolution: {integrity: sha512-LKYU1iAXJXUgAXn9URjiu+MWhyUXHsvfp7mcuYm9dSUKK0/CjtrUwFAxD82/mCWbtLsGjFIad0wIsod4zrTAEQ==}
    engines: {node: '>=0.4'}
    dev: true

  /y18n/5.0.8:
    resolution: {integrity: sha512-0pfFzegeDWJHJIAmTLRP2DwHjdF5s7jo9tuztdQxAhINCdvS+3nGINqPd00AphqJR/0LhANUS6/+7SCb98YOfA==}
    engines: {node: '>=10'}
    dev: true

  /yallist/3.1.1:
    resolution: {integrity: sha512-a4UGQaWPH59mOXUYnAG2ewncQS4i4F43Tv3JoAM+s2VDAmS9NsK8GpDMLrCHPksFT7h3K6TOoUNn2pb7RoXx4g==}
    dev: true

  /yallist/4.0.0:
    resolution: {integrity: sha512-3wdGidZyq5PB084XLES5TpOSRA3wjXAlIWMhum2kRcv/41Sn2emQ0dycQW4uZXLejwKvg6EsvbdlVL+FYEct7A==}

  /yaml/1.10.2:
    resolution: {integrity: sha512-r3vXyErRCYJ7wg28yvBY5VSoAF8ZvlcW9/BwUzEtUsjvX/DKs24dIkuwjtuprwJJHsbyUbLApepYTR1BN4uHrg==}
    engines: {node: '>= 6'}
    dev: true

  /yargs-parser/20.2.9:
    resolution: {integrity: sha512-y11nGElTIV+CT3Zv9t7VKl+Q3hTQoT9a1Qzezhhl6Rp21gJ/IVTW7Z3y9EWXhuUBC2Shnf+DX0antecpAwSP8w==}
    engines: {node: '>=10'}
    dev: true

  /yargs/16.2.0:
    resolution: {integrity: sha512-D1mvvtDG0L5ft/jGWkLpG1+m0eQxOfaBvTNELraWj22wSVUMWxZUvYgJYcKh6jGGIkJFhH4IZPQhR4TKpc8mBw==}
    engines: {node: '>=10'}
    dependencies:
      cliui: 7.0.4
      escalade: 3.1.1
      get-caller-file: 2.0.5
      require-directory: 2.1.1
      string-width: 4.2.3
      y18n: 5.0.8
      yargs-parser: 20.2.9
    dev: true

  /yn/3.1.1:
    resolution: {integrity: sha512-Ux4ygGWsu2c7isFWe8Yu1YluJmqVhxqK2cLXNQA5AcC3QfbGNpM7fu0Y8b/z16pXLnFxZYvWhd3fhBY9DLmC6Q==}
    engines: {node: '>=6'}
    dev: true

  /yocto-queue/0.1.0:
    resolution: {integrity: sha512-rVksvsnNCdJ/ohGc6xgPwyN8eheCxsiLM8mxuE/t/mOVqJewPuO1miLpTHQiRgTKCLexL4MeAFVagts7HmNZ2Q==}
    engines: {node: '>=10'}
    dev: false

  /z-schema/3.18.4:
    resolution: {integrity: sha512-DUOKC/IhbkdLKKiV89gw9DUauTV8U/8yJl1sjf6MtDmzevLKOF2duNJ495S3MFVjqZarr+qNGCPbkg4mu4PpLw==}
    hasBin: true
    dependencies:
      lodash.get: 4.4.2
      lodash.isequal: 4.5.0
      validator: 8.2.0
    optionalDependencies:
      commander: 2.20.3
    dev: true

  /zip-stream/3.0.1:
    resolution: {integrity: sha512-r+JdDipt93ttDjsOVPU5zaq5bAyY+3H19bDrThkvuVxC0xMQzU1PJcS6D+KrP3u96gH9XLomcHPb+2skoDjulQ==}
    engines: {node: '>= 8'}
    dependencies:
      archiver-utils: 2.1.0
      compress-commons: 3.0.0
      readable-stream: 3.6.0
    dev: false<|MERGE_RESOLUTION|>--- conflicted
+++ resolved
@@ -481,12 +481,6 @@
 
   packages/integration-tests:
     specifiers:
-<<<<<<< HEAD
-=======
-      '@prisma/client': workspace:*
-      '@prisma/get-platform': 3.3.0-22.45ee6c6e434b08cb2f775b84e83d815654922707
-      '@prisma/migrate': workspace:*
->>>>>>> 7c34ede4
       '@prisma/sdk': workspace:*
       '@sindresorhus/slugify': 1.1.2
       '@types/jest': 27.0.2
@@ -521,12 +515,6 @@
       typescript: 4.4.4
       verror: 1.10.0
     devDependencies:
-<<<<<<< HEAD
-=======
-      '@prisma/client': link:../client
-      '@prisma/get-platform': 3.3.0-22.45ee6c6e434b08cb2f775b84e83d815654922707
-      '@prisma/migrate': link:../migrate
->>>>>>> 7c34ede4
       '@prisma/sdk': link:../sdk
       '@sindresorhus/slugify': 1.1.2
       '@types/jest': 27.0.2
@@ -7020,29 +7008,6 @@
 
   /rimraf/3.0.2:
     resolution: {integrity: sha512-JZkJMZkAGFFPP2YqXZXPbMlMBgsxzE8ILs4lMIX/2o0L9UBw9O/Y3o6wFw/i9YLapcUJWwqbi3kdxIPdC62TIA==}
-<<<<<<< HEAD
-=======
-    dependencies:
-      glob: 7.1.7
-
-  /rollup-plugin-dts/4.0.0_rollup@2.58.0+typescript@4.4.4:
-    resolution: {integrity: sha512-tgUC8CxVgtlLDVloUEA9uACVaxjJHuYxlDSTp1LdCexA0bJx+RuMi45RjdLG9RTCgZlV5YBh3O7P2u6dS1KlnA==}
-    engines: {node: '>=v12.22.5'}
-    peerDependencies:
-      rollup: ^2.56.3
-      typescript: ^4.4.2
-    dependencies:
-      magic-string: 0.25.7
-      rollup: 2.58.0
-      typescript: 4.4.4
-    optionalDependencies:
-      '@babel/code-frame': 7.15.8
-    dev: true
-
-  /rollup/2.58.0:
-    resolution: {integrity: sha512-NOXpusKnaRpbS7ZVSzcEXqxcLDOagN6iFS8p45RkoiMqPHDLwJm758UF05KlMoCRbLBTZsPOIa887gZJ1AiXvw==}
-    engines: {node: '>=10.0.0'}
->>>>>>> 7c34ede4
     hasBin: true
     dependencies:
       glob: 7.2.0
