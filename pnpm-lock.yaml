--- conflicted
+++ resolved
@@ -466,7 +466,7 @@
       '@prisma/debug': workspace:*
       '@prisma/engines-version': 4.3.0-20.cc9c0de770c0006e66f104c06e905b4635b3fd9a
       '@prisma/get-platform': workspace:*
-      '@swc/core': 1.2.197
+      '@swc/core': 1.2.237
       '@swc/jest': 0.2.22
       '@types/jest': 28.1.7
       '@types/node': 16.11.49
@@ -511,13 +511,8 @@
       tempy: 1.0.1
     devDependencies:
       '@prisma/engines-version': 4.3.0-20.cc9c0de770c0006e66f104c06e905b4635b3fd9a
-<<<<<<< HEAD
-      '@swc/core': 1.2.197
-      '@swc/jest': 0.2.22_@swc+core@1.2.197
-=======
       '@swc/core': 1.2.237
       '@swc/jest': 0.2.22_@swc+core@1.2.237
->>>>>>> db0fe2cd
       '@types/jest': 28.1.7
       '@types/node': 16.11.49
       '@types/node-fetch': 2.6.2
@@ -2379,15 +2374,6 @@
       source-map-support: 0.5.21
     dev: true
 
-  /@swc/core-android-arm-eabi/1.2.197:
-    resolution: {integrity: sha512-BNIexULLlBCU7jIbXA/+BpMUwraFbyifPkOlyC8MriyoR7wfW5cau56yOUztxrr7VdxcByMK+nO70WkVydUV3w==}
-    engines: {node: '>=10'}
-    cpu: [arm]
-    os: [android]
-    requiresBuild: true
-    dev: true
-    optional: true
-
   /@swc/core-android-arm-eabi/1.2.204:
     resolution: {integrity: sha512-7f5wtQlTvqr1aW3Umb9juxE8zlAxk6i3m34Mr1wlfJlh7DkkFAxRXiPSz8Uleb7sGmdY7hukUu/o8ex5o/aCzg==}
     engines: {node: '>=10'}
@@ -2419,15 +2405,6 @@
     dev: true
     optional: true
 
-  /@swc/core-android-arm64/1.2.197:
-    resolution: {integrity: sha512-H1AJfQkojk+INurBwiHJf4iRpRwTI2I43TWUVbxXCyfAc9K9hfKNJFzp5Xapka5nLSgSD2ZNZgseMbfwUcYq6A==}
-    engines: {node: '>=10'}
-    cpu: [arm64]
-    os: [android]
-    requiresBuild: true
-    dev: true
-    optional: true
-
   /@swc/core-android-arm64/1.2.204:
     resolution: {integrity: sha512-MCbzyGmhVWhTqUVTSDdWGLBFo7cxlVAKuCMgh1XSIgFB/ys8sAAyCKWqoafx2H4hRl6pRRBAdym35zTpzIFotw==}
     engines: {node: '>=10'}
@@ -2459,15 +2436,6 @@
     dev: true
     optional: true
 
-  /@swc/core-darwin-arm64/1.2.197:
-    resolution: {integrity: sha512-JIfXS1HHKKwZlVoKhVTllvD0m0sXiIneaw9TwXtUrHe6K95wJ53q82sqJyqBOWimh9ulCcB2M+XuqK4zDGbosA==}
-    engines: {node: '>=10'}
-    cpu: [arm64]
-    os: [darwin]
-    requiresBuild: true
-    dev: true
-    optional: true
-
   /@swc/core-darwin-arm64/1.2.204:
     resolution: {integrity: sha512-DuBBKIyk0iUGPmq6RQc7/uOCkGnvB0JDWQbWxA2NGAEcK0ZtI9J0efG9M1/gLIb0QD+d2DVS5Lx7VRIUFTx9lA==}
     engines: {node: '>=10'}
@@ -2495,15 +2463,6 @@
     dev: true
     optional: true
 
-  /@swc/core-darwin-x64/1.2.197:
-    resolution: {integrity: sha512-Ml7MXJgrNuSGVNvEbeB1BoWFZ2rPhRBSa7IyvfTMmB/oDEvIKIkWH/5hEYdCy99s8XQ6ufqdMjPVqOFRuRXfig==}
-    engines: {node: '>=10'}
-    cpu: [x64]
-    os: [darwin]
-    requiresBuild: true
-    dev: true
-    optional: true
-
   /@swc/core-darwin-x64/1.2.204:
     resolution: {integrity: sha512-WvDN6tRjQ/p+4gNvT4UVU4VyJLXy6hT4nT6mGgrtftG/9pP5dDPwwtTm86ISfqGUs8/LuZvrr4Nhwdr3j+0uAA==}
     engines: {node: '>=10'}
@@ -2531,15 +2490,6 @@
     dev: true
     optional: true
 
-  /@swc/core-freebsd-x64/1.2.197:
-    resolution: {integrity: sha512-Ae6aDvBS/VGAHP3szmampFDzNZ/fOKVAhI1qqQauShzyIqXGL83GZ2zhC1FA94oC5Kora7VHz43DPqUuYRQPtg==}
-    engines: {node: '>=10'}
-    cpu: [x64]
-    os: [freebsd]
-    requiresBuild: true
-    dev: true
-    optional: true
-
   /@swc/core-freebsd-x64/1.2.204:
     resolution: {integrity: sha512-Ia0OyqYYzQkEYhCZJTNHpHqHQh8r6mifqGw7ZU7WMkVQRPxULM+sUL+u0a3J5dzYKX7ubwzq8HJAyBiCvuq5eg==}
     engines: {node: '>=10'}
@@ -2571,15 +2521,6 @@
     dev: true
     optional: true
 
-  /@swc/core-linux-arm-gnueabihf/1.2.197:
-    resolution: {integrity: sha512-cqIeaBzVVfsCW4CvJdxPwz9EHqnJZ+0K6gfTuHDa6Fp6ThWZtqKQhK4zL4hV3L4nWj7bqbOYKSUbdR79p4v92Q==}
-    engines: {node: '>=10'}
-    cpu: [arm]
-    os: [linux]
-    requiresBuild: true
-    dev: true
-    optional: true
-
   /@swc/core-linux-arm-gnueabihf/1.2.204:
     resolution: {integrity: sha512-WnL+wtwt1UEtCo8VN3BFiNshZxMyFes1rdNcanzlNbixyW9ESanfy6KGtmTVX6Cz2W6c+mr588kBFFu9Fqkd0w==}
     engines: {node: '>=10'}
@@ -2611,15 +2552,6 @@
     dev: true
     optional: true
 
-  /@swc/core-linux-arm64-gnu/1.2.197:
-    resolution: {integrity: sha512-1HHSnImnLAvuBpiDi7kJwyPEbAfSkLpL5IEMSQas90jDrIrSwgmnPLE5qBJwPasyrT8hJ/3n297tR+SlcudT/Q==}
-    engines: {node: '>=10'}
-    cpu: [arm64]
-    os: [linux]
-    requiresBuild: true
-    dev: true
-    optional: true
-
   /@swc/core-linux-arm64-gnu/1.2.204:
     resolution: {integrity: sha512-oQBahskrbU+g0uEcQM0o9O47jHrMwgQ7f6htkWhYxbyyK392nGI+eH2zapNe0zvsfx3sSCIVmjLAvgBCNP9ygw==}
     engines: {node: '>=10'}
@@ -2647,15 +2579,6 @@
     dev: true
     optional: true
 
-  /@swc/core-linux-arm64-musl/1.2.197:
-    resolution: {integrity: sha512-C2GTIN5XgN/3zvwZITQnEuBMsPE2gQ5kkFjTFF9sKqG8tNUI8V+FP6AV4h7IkLccT1CgSWM7GCP4LsL2OC2iBA==}
-    engines: {node: '>=10'}
-    cpu: [arm64]
-    os: [linux]
-    requiresBuild: true
-    dev: true
-    optional: true
-
   /@swc/core-linux-arm64-musl/1.2.204:
     resolution: {integrity: sha512-0vW6+M4yDEzqbJZU+7n+F5Oxwgjp14cNnraZF4wsAb27MXGi6vX9bLLbI5rSik1zYpKjOrLtCR0St8GtOC48Ew==}
     engines: {node: '>=10'}
@@ -2683,15 +2606,6 @@
     dev: true
     optional: true
 
-  /@swc/core-linux-x64-gnu/1.2.197:
-    resolution: {integrity: sha512-AHEHo9/u9GIBPUqsCkGWWe6WqGWAk07UklHm0k6Z99Z3OgsDfyDRECMVZGIAgMr1HqPPzsJCP5AmQ6WKZNBrfQ==}
-    engines: {node: '>=10'}
-    cpu: [x64]
-    os: [linux]
-    requiresBuild: true
-    dev: true
-    optional: true
-
   /@swc/core-linux-x64-gnu/1.2.204:
     resolution: {integrity: sha512-6eco63idgYWPYrSpDeSE3tgh/4CC0hJz8cAO/M/f3azmCXvI+11isC60ic3UKeZ2QNXz3YbsX6CKAgBPSkkaVA==}
     engines: {node: '>=10'}
@@ -2719,15 +2633,6 @@
     dev: true
     optional: true
 
-  /@swc/core-linux-x64-musl/1.2.197:
-    resolution: {integrity: sha512-ZnawXY/s0YJnUqWZCN91VkPzTcH1hImOzUvwJ8f7uCIIYOLHYdjUa5S6xPVNHqOEanNYaeCq354LxBytYIo83g==}
-    engines: {node: '>=10'}
-    cpu: [x64]
-    os: [linux]
-    requiresBuild: true
-    dev: true
-    optional: true
-
   /@swc/core-linux-x64-musl/1.2.204:
     resolution: {integrity: sha512-9wBiGghWhYCcXhDppzKM4a+vXldMoK3+XaSWvGw1lP+65B4ffsYXpDenEXqLV5W/i2iJ8Sbh2xN+EiKvTJBObw==}
     engines: {node: '>=10'}
@@ -2755,15 +2660,6 @@
     dev: true
     optional: true
 
-  /@swc/core-win32-arm64-msvc/1.2.197:
-    resolution: {integrity: sha512-jYnc5c2fn2z0oyy8mJkxstc4qxjZnQsf6YmCM32bm4un05MQg+4y4VxWxY7NMCPRaf8zWojcAy1wltuidbIe/A==}
-    engines: {node: '>=10'}
-    cpu: [arm64]
-    os: [win32]
-    requiresBuild: true
-    dev: true
-    optional: true
-
   /@swc/core-win32-arm64-msvc/1.2.204:
     resolution: {integrity: sha512-h2CrN7D9hA7/tePtqmK8fxPBDORBUKFoF8Ouhbyd0XgWfDOEblJdviSp9oURR9bj7KH5mL2S+nCyv2lSZCtWKw==}
     engines: {node: '>=10'}
@@ -2795,15 +2691,6 @@
     dev: true
     optional: true
 
-  /@swc/core-win32-ia32-msvc/1.2.197:
-    resolution: {integrity: sha512-l8wa+2brxw8UUCNn65wBtUECVCs3w4WBOiTpT/+rPJF9vYVL7gt2rds73a+yB6rSIhOZqEseazIHi2aQ1S9bxQ==}
-    engines: {node: '>=10'}
-    cpu: [ia32]
-    os: [win32]
-    requiresBuild: true
-    dev: true
-    optional: true
-
   /@swc/core-win32-ia32-msvc/1.2.204:
     resolution: {integrity: sha512-703+aUSVTbSIQ9V8YeMgitpJiGLiN5Zxwku0dVbeztYYAJQQFHFi5sV6igbvCXKi26Mqs9kps0QO/pi5DWPrsg==}
     engines: {node: '>=10'}
@@ -2835,15 +2722,6 @@
     dev: true
     optional: true
 
-  /@swc/core-win32-x64-msvc/1.2.197:
-    resolution: {integrity: sha512-uYf+Zch1rhNK3nAYL9C5a5WjtlffLkRf4Dh1OmuqNGmm7EI+AdwTECZX3cT1iICGb2J3GHUJlfPsNdllG8L9qA==}
-    engines: {node: '>=10'}
-    cpu: [x64]
-    os: [win32]
-    requiresBuild: true
-    dev: true
-    optional: true
-
   /@swc/core-win32-x64-msvc/1.2.204:
     resolution: {integrity: sha512-gPfLEb5SbOaaRL7yxB+qXwSxXb+rsc3hXEUaxhOk5JAv8Yfi1f8nlTMNMlxKkf6/Tc3MRkFNr973GrwTtMvN4g==}
     engines: {node: '>=10'}
@@ -2870,26 +2748,6 @@
     requiresBuild: true
     dev: true
     optional: true
-
-  /@swc/core/1.2.197:
-    resolution: {integrity: sha512-W7gUaNCrm4i26ZUMilPZjHiQck8mOMfOuZuXj1YrISMR20orACgEHz4kJHbqfXzHhqeS4CGwBkzi9h1lHrwKtw==}
-    engines: {node: '>=10'}
-    hasBin: true
-    optionalDependencies:
-      '@swc/core-android-arm-eabi': 1.2.197
-      '@swc/core-android-arm64': 1.2.197
-      '@swc/core-darwin-arm64': 1.2.197
-      '@swc/core-darwin-x64': 1.2.197
-      '@swc/core-freebsd-x64': 1.2.197
-      '@swc/core-linux-arm-gnueabihf': 1.2.197
-      '@swc/core-linux-arm64-gnu': 1.2.197
-      '@swc/core-linux-arm64-musl': 1.2.197
-      '@swc/core-linux-x64-gnu': 1.2.197
-      '@swc/core-linux-x64-musl': 1.2.197
-      '@swc/core-win32-arm64-msvc': 1.2.197
-      '@swc/core-win32-ia32-msvc': 1.2.197
-      '@swc/core-win32-x64-msvc': 1.2.197
-    dev: true
 
   /@swc/core/1.2.204:
     resolution: {integrity: sha512-aCaHwmT4P8ZzA5xr0YE8cRKYQmONazCPj3M5yKN644PLeolZL3Eog5heoEiZQYDdZzoPkGNgOu9J8zit0KF5Ig==}
@@ -2951,16 +2809,6 @@
       '@swc/core-win32-arm64-msvc': 1.2.237
       '@swc/core-win32-ia32-msvc': 1.2.237
       '@swc/core-win32-x64-msvc': 1.2.237
-    dev: true
-
-  /@swc/jest/0.2.22_@swc+core@1.2.197:
-    resolution: {integrity: sha512-PIUIk9IdB1oAVfF9zNIfYoMBoEhahrrSvyryFANas7swC1cF0L5HR0f9X4qfet46oyCHCBtNcSpN0XJEOFIKlw==}
-    engines: {npm: '>= 7.0.0'}
-    peerDependencies:
-      '@swc/core': '*'
-    dependencies:
-      '@jest/create-cache-key-function': 27.5.1
-      '@swc/core': 1.2.197
     dev: true
 
   /@swc/jest/0.2.22_@swc+core@1.2.204:
