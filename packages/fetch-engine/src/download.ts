--- conflicted
+++ resolved
@@ -16,11 +16,7 @@
 import { getHash } from './getHash'
 import { getLatestTag } from './getLatestTag'
 import { getBar } from './log'
-<<<<<<< HEAD
-import { getCacheDir, getDownloadUrl, overwriteFile, plusX } from './util'
-=======
-import { getCacheDir, getDownloadUrl, overwriteFile } from './utils'
->>>>>>> 4e7bc7b3
+import { getCacheDir, getDownloadUrl, overwriteFile, plusX } from './utils'
 
 const debug = Debug('prisma:download')
 const writeFile = promisify(fs.writeFile)
