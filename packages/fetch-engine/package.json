--- conflicted
+++ resolved
@@ -14,11 +14,7 @@
   "bugs": "https://github.com/prisma/prisma/issues",
   "devDependencies": {
     "@prisma/engines-version": "4.3.0-20.cc9c0de770c0006e66f104c06e905b4635b3fd9a",
-<<<<<<< HEAD
-    "@swc/core": "1.2.197",
-=======
     "@swc/core": "1.2.237",
->>>>>>> db0fe2cd
     "@swc/jest": "0.2.22",
     "@types/jest": "28.1.7",
     "@types/node": "16.11.49",
