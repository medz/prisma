--- conflicted
+++ resolved
@@ -17,23 +17,13 @@
   "author": "Tom Houlé <houle@prisma.io>",
   "license": "Apache-2.0",
   "sideEffects": false,
-<<<<<<< HEAD
   "dependencies": {},
   "devDependencies": {
     "@prisma/debug": "workspace:*",
     "@prisma/driver-adapter-utils": "workspace:*",
-    "@types/pg": "^8.10.2",
-    "postgres-array": "^3.0.2",
-    "pg": "^8.11.3"
-=======
-  "dependencies": {
-    "@prisma/driver-adapter-utils": "workspace:*",
-    "postgres-array": "3.0.2"
-  },
-  "devDependencies": {
-    "pg": "8.11.3",
-    "@types/pg": "8.10.2"
->>>>>>> 2d0944f3
+    "@types/pg": "8.10.2",
+    "postgres-array": "3.0.2",
+    "pg": "8.11.3"
   },
   "peerDependencies": {
     "pg": "^8.11.3"
