{
  "name": "@prisma/sdk",
  "version": "2.0.0-alpha.1013",
  "main": "dist/index.js",
  "types": "dist/index.d.ts",
  "repository": "git@github.com:prisma/prisma.git",
  "author": "Tim Suchanek <suchanek@prisma.io>",
  "license": "Apache-2.0",
  "scripts": {
    "build": "tsc -d",
    "prepublishOnly": "pnpm run build && pnpm run test",
    "postinstall": "node scripts/download.js",
    "download": "node scripts/updateTag.js && node scripts/download.js",
    "test": "jest"
  },
  "files": [
    "dist",
    "scripts"
  ],
  "prisma": {
<<<<<<< HEAD
    "version": "912277a75e7205abd0da8ce7933daf75b03e5ffa"
=======
    "version": "9c422224a331eb105f74858115c949442074b039"
>>>>>>> 9a561d29
  },
  "devDependencies": {
    "@types/jest": "24.0.22",
    "@types/node": "^12.12.32",
    "@types/tar": "^4.0.3",
    "@typescript-eslint/eslint-plugin": "^2.25.0",
    "@typescript-eslint/parser": "^2.25.0",
    "eslint": "^6.8.0",
    "eslint-config-prettier": "^6.10.1",
    "husky": "^3.1.0",
    "jest": "^25.2.4",
    "lint-staged": "^9.5.0",
    "prettier": "^1.19.1",
    "ts-jest": "^25.2.1",
    "ts-node": "^8.8.1",
    "typescript": "^3.8.3"
  },
  "dependencies": {
    "@apexearth/copy": "^1.4.4",
    "@prisma/engine-core": "workspace:*",
    "@prisma/fetch-engine": "workspace:*",
    "@prisma/generator-helper": "workspace:*",
    "@prisma/get-platform": "workspace:*",
    "archiver": "3.0.0",
    "arg": "4.1.2",
    "chalk": "3.0.0",
    "checkpoint-client": "^1.0.7",
    "cli-truncate": "^2.1.0",
    "execa": "^3.4.0",
    "flat-map-polyfill": "^0.3.8",
    "globby": "^9.2.0",
    "has-yarn": "^2.1.0",
    "make-dir": "^3.0.0",
    "node-fetch": "2.6.0",
    "p-map": "^3.0.0",
    "read-pkg-up": "^7.0.0",
    "resolve-pkg": "^2.0.0",
    "rimraf": "^3.0.0",
    "string-width": "^4.2.0",
    "strip-ansi": "6.0.0",
    "strip-indent": "3.0.0",
    "tar": "^5.0.5",
    "temp-write": "^4.0.0",
    "tempy": "^0.3.0",
    "terminal-link": "^2.1.1",
    "tmp": "0.1.0",
    "url-parse": "^1.4.7"
  },
  "husky": {
    "hooks": {
      "pre-commit": "lint-staged"
    }
  },
  "lint-staged": {
    "*.{ts,css,json,md}": [
      "prettier --write",
      "git add"
    ],
    "not-yet.ts": [
      "eslint --fix",
      "git add"
    ]
  }
}<|MERGE_RESOLUTION|>--- conflicted
+++ resolved
@@ -18,11 +18,7 @@
     "scripts"
   ],
   "prisma": {
-<<<<<<< HEAD
     "version": "912277a75e7205abd0da8ce7933daf75b03e5ffa"
-=======
-    "version": "9c422224a331eb105f74858115c949442074b039"
->>>>>>> 9a561d29
   },
   "devDependencies": {
     "@types/jest": "24.0.22",
