# Original from https://github.com/microsoft/vscode-dev-containers/blob/main/containers/codespaces-linux/.devcontainer/Dockerfile
# More info https://github.com/microsoft/vscode-dev-containers/tree/main/containers/codespaces-linux
# Docker https://hub.docker.com/_/microsoft-vscode-devcontainers
# All tags https://mcr.microsoft.com/v2/vscode/devcontainers/universal/tags/list

<<<<<<< HEAD
FROM mcr.microsoft.com/vscode/devcontainers/universal

USER root
=======
# [Choice] Node.js version: 16, 18, 20
ARG VARIANT="16-buster"
FROM mcr.microsoft.com/vscode/devcontainers/typescript-node:0-${VARIANT}
>>>>>>> 6cd05b54

# [Optional] Uncomment this section to install additional OS packages.
# RUN apt-get update && export DEBIAN_FRONTEND=noninteractive \
#     && apt-get -y install --no-install-recommends <your-package-list-here>

USER codespace

# RUN npm install -g pnpm@6 ts-node

# From https://pnpm.io/6.x/installation
RUN curl -f https://get.pnpm.io/v6.16.js | node - add --global pnpm@latest-6

<<<<<<< HEAD
# To install npm global packages as non root user
RUN pnpm install -g ts-node
=======
# To install more global node packages
RUN su node -c "npm install -g pnpm@7 ts-node"
>>>>>>> 6cd05b54
<|MERGE_RESOLUTION|>--- conflicted
+++ resolved
@@ -3,15 +3,9 @@
 # Docker https://hub.docker.com/_/microsoft-vscode-devcontainers
 # All tags https://mcr.microsoft.com/v2/vscode/devcontainers/universal/tags/list
 
-<<<<<<< HEAD
 FROM mcr.microsoft.com/vscode/devcontainers/universal
 
 USER root
-=======
-# [Choice] Node.js version: 16, 18, 20
-ARG VARIANT="16-buster"
-FROM mcr.microsoft.com/vscode/devcontainers/typescript-node:0-${VARIANT}
->>>>>>> 6cd05b54
 
 # [Optional] Uncomment this section to install additional OS packages.
 # RUN apt-get update && export DEBIAN_FRONTEND=noninteractive \
@@ -21,13 +15,8 @@
 
 # RUN npm install -g pnpm@6 ts-node
 
-# From https://pnpm.io/6.x/installation
-RUN curl -f https://get.pnpm.io/v6.16.js | node - add --global pnpm@latest-6
+# From https://pnpm.io/installation
+RUN curl -fsSL https://get.pnpm.io/install.sh | sh -
 
-<<<<<<< HEAD
 # To install npm global packages as non root user
-RUN pnpm install -g ts-node
-=======
-# To install more global node packages
-RUN su node -c "npm install -g pnpm@7 ts-node"
->>>>>>> 6cd05b54
+RUN pnpm install -g ts-node